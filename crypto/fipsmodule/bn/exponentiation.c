/* Copyright (C) 1995-1998 Eric Young (eay@cryptsoft.com)
 * All rights reserved.
 *
 * This package is an SSL implementation written
 * by Eric Young (eay@cryptsoft.com).
 * The implementation was written so as to conform with Netscapes SSL.
 *
 * This library is free for commercial and non-commercial use as long as
 * the following conditions are aheared to.  The following conditions
 * apply to all code found in this distribution, be it the RC4, RSA,
 * lhash, DES, etc., code; not just the SSL code.  The SSL documentation
 * included with this distribution is covered by the same copyright terms
 * except that the holder is Tim Hudson (tjh@cryptsoft.com).
 *
 * Copyright remains Eric Young's, and as such any Copyright notices in
 * the code are not to be removed.
 * If this package is used in a product, Eric Young should be given attribution
 * as the author of the parts of the library used.
 * This can be in the form of a textual message at program startup or
 * in documentation (online or textual) provided with the package.
 *
 * Redistribution and use in source and binary forms, with or without
 * modification, are permitted provided that the following conditions
 * are met:
 * 1. Redistributions of source code must retain the copyright
 *    notice, this list of conditions and the following disclaimer.
 * 2. Redistributions in binary form must reproduce the above copyright
 *    notice, this list of conditions and the following disclaimer in the
 *    documentation and/or other materials provided with the distribution.
 * 3. All advertising materials mentioning features or use of this software
 *    must display the following acknowledgement:
 *    "This product includes cryptographic software written by
 *     Eric Young (eay@cryptsoft.com)"
 *    The word 'cryptographic' can be left out if the rouines from the library
 *    being used are not cryptographic related :-).
 * 4. If you include any Windows specific code (or a derivative thereof) from
 *    the apps directory (application code) you must include an acknowledgement:
 *    "This product includes software written by Tim Hudson (tjh@cryptsoft.com)"
 *
 * THIS SOFTWARE IS PROVIDED BY ERIC YOUNG ``AS IS'' AND
 * ANY EXPRESS OR IMPLIED WARRANTIES, INCLUDING, BUT NOT LIMITED TO, THE
 * IMPLIED WARRANTIES OF MERCHANTABILITY AND FITNESS FOR A PARTICULAR PURPOSE
 * ARE DISCLAIMED.  IN NO EVENT SHALL THE AUTHOR OR CONTRIBUTORS BE LIABLE
 * FOR ANY DIRECT, INDIRECT, INCIDENTAL, SPECIAL, EXEMPLARY, OR CONSEQUENTIAL
 * DAMAGES (INCLUDING, BUT NOT LIMITED TO, PROCUREMENT OF SUBSTITUTE GOODS
 * OR SERVICES; LOSS OF USE, DATA, OR PROFITS; OR BUSINESS INTERRUPTION)
 * HOWEVER CAUSED AND ON ANY THEORY OF LIABILITY, WHETHER IN CONTRACT, STRICT
 * LIABILITY, OR TORT (INCLUDING NEGLIGENCE OR OTHERWISE) ARISING IN ANY WAY
 * OUT OF THE USE OF THIS SOFTWARE, EVEN IF ADVISED OF THE POSSIBILITY OF
 * SUCH DAMAGE.
 *
 * The licence and distribution terms for any publically available version or
 * derivative of this code cannot be changed.  i.e. this code cannot simply be
 * copied and put under another distribution licence
 * [including the GNU Public Licence.]
 */
/* ====================================================================
 * Copyright (c) 1998-2005 The OpenSSL Project.  All rights reserved.
 *
 * Redistribution and use in source and binary forms, with or without
 * modification, are permitted provided that the following conditions
 * are met:
 *
 * 1. Redistributions of source code must retain the above copyright
 *    notice, this list of conditions and the following disclaimer.
 *
 * 2. Redistributions in binary form must reproduce the above copyright
 *    notice, this list of conditions and the following disclaimer in
 *    the documentation and/or other materials provided with the
 *    distribution.
 *
 * 3. All advertising materials mentioning features or use of this
 *    software must display the following acknowledgment:
 *    "This product includes software developed by the OpenSSL Project
 *    for use in the OpenSSL Toolkit. (http://www.openssl.org/)"
 *
 * 4. The names "OpenSSL Toolkit" and "OpenSSL Project" must not be used to
 *    endorse or promote products derived from this software without
 *    prior written permission. For written permission, please contact
 *    openssl-core@openssl.org.
 *
 * 5. Products derived from this software may not be called "OpenSSL"
 *    nor may "OpenSSL" appear in their names without prior written
 *    permission of the OpenSSL Project.
 *
 * 6. Redistributions of any form whatsoever must retain the following
 *    acknowledgment:
 *    "This product includes software developed by the OpenSSL Project
 *    for use in the OpenSSL Toolkit (http://www.openssl.org/)"
 *
 * THIS SOFTWARE IS PROVIDED BY THE OpenSSL PROJECT ``AS IS'' AND ANY
 * EXPRESSED OR IMPLIED WARRANTIES, INCLUDING, BUT NOT LIMITED TO, THE
 * IMPLIED WARRANTIES OF MERCHANTABILITY AND FITNESS FOR A PARTICULAR
 * PURPOSE ARE DISCLAIMED.  IN NO EVENT SHALL THE OpenSSL PROJECT OR
 * ITS CONTRIBUTORS BE LIABLE FOR ANY DIRECT, INDIRECT, INCIDENTAL,
 * SPECIAL, EXEMPLARY, OR CONSEQUENTIAL DAMAGES (INCLUDING, BUT
 * NOT LIMITED TO, PROCUREMENT OF SUBSTITUTE GOODS OR SERVICES;
 * LOSS OF USE, DATA, OR PROFITS; OR BUSINESS INTERRUPTION)
 * HOWEVER CAUSED AND ON ANY THEORY OF LIABILITY, WHETHER IN CONTRACT,
 * STRICT LIABILITY, OR TORT (INCLUDING NEGLIGENCE OR OTHERWISE)
 * ARISING IN ANY WAY OUT OF THE USE OF THIS SOFTWARE, EVEN IF ADVISED
 * OF THE POSSIBILITY OF SUCH DAMAGE.
 * ====================================================================
 *
 * This product includes cryptographic software written by Eric Young
 * (eay@cryptsoft.com).  This product includes software written by Tim
 * Hudson (tjh@cryptsoft.com). */

#include <GFp/bn.h>

#include <assert.h>
#include <limits.h>
#include <string.h>

#include <GFp/mem.h>

#include "internal.h"


#if defined(OPENSSL_X86_64)
#define OPENSSL_BN_ASM_MONT5

<<<<<<< HEAD
void GFp_bn_mul_mont_gather5(BN_ULONG *rp, const BN_ULONG *ap,
                             const void *table, const BN_ULONG *np,
                             const BN_ULONG *n0, int num, int power);
void GFp_bn_scatter5(const BN_ULONG *inp, size_t num, void *table,
                     size_t power);
void GFp_bn_gather5(BN_ULONG *out, size_t num, void *table, size_t power);
void GFp_bn_power5(BN_ULONG *rp, const BN_ULONG *ap, const void *table,
                   const BN_ULONG *np, const BN_ULONG *n0, int num, int power);
int GFp_bn_from_montgomery(BN_ULONG *rp, const BN_ULONG *ap,
                           const BN_ULONG *not_used, const BN_ULONG *np,
                           const BN_ULONG *n0, int num);
#else

// GFp_BN_mod_exp_mont_consttime() stores the precomputed powers in a specific
=======
#include "rsaz_exp.h"

void bn_mul_mont_gather5(BN_ULONG *rp, const BN_ULONG *ap, const void *table,
                         const BN_ULONG *np, const BN_ULONG *n0, int num,
                         int power);
void bn_scatter5(const BN_ULONG *inp, size_t num, void *table, size_t power);
void bn_gather5(BN_ULONG *out, size_t num, void *table, size_t power);
void bn_power5(BN_ULONG *rp, const BN_ULONG *ap, const void *table,
               const BN_ULONG *np, const BN_ULONG *n0, int num, int power);
int bn_from_montgomery(BN_ULONG *rp, const BN_ULONG *ap,
                       const BN_ULONG *not_used, const BN_ULONG *np,
                       const BN_ULONG *n0, int num);
#endif

int BN_exp(BIGNUM *r, const BIGNUM *a, const BIGNUM *p, BN_CTX *ctx) {
  int i, bits, ret = 0;
  BIGNUM *v, *rr;

  BN_CTX_start(ctx);
  if (r == a || r == p) {
    rr = BN_CTX_get(ctx);
  } else {
    rr = r;
  }

  v = BN_CTX_get(ctx);
  if (rr == NULL || v == NULL) {
    goto err;
  }

  if (BN_copy(v, a) == NULL) {
    goto err;
  }
  bits = BN_num_bits(p);

  if (BN_is_odd(p)) {
    if (BN_copy(rr, a) == NULL) {
      goto err;
    }
  } else {
    if (!BN_one(rr)) {
      goto err;
    }
  }

  for (i = 1; i < bits; i++) {
    if (!BN_sqr(v, v, ctx)) {
      goto err;
    }
    if (BN_is_bit_set(p, i)) {
      if (!BN_mul(rr, rr, v, ctx)) {
        goto err;
      }
    }
  }

  if (r != rr && !BN_copy(r, rr)) {
    goto err;
  }
  ret = 1;

err:
  BN_CTX_end(ctx);
  return ret;
}

// maximum precomputation table size for *variable* sliding windows
#define TABLE_SIZE 32

typedef struct bn_recp_ctx_st {
  BIGNUM N;   // the divisor
  BIGNUM Nr;  // the reciprocal
  int num_bits;
  int shift;
  int flags;
} BN_RECP_CTX;

static void BN_RECP_CTX_init(BN_RECP_CTX *recp) {
  BN_init(&recp->N);
  BN_init(&recp->Nr);
  recp->num_bits = 0;
  recp->shift = 0;
  recp->flags = 0;
}

static void BN_RECP_CTX_free(BN_RECP_CTX *recp) {
  if (recp == NULL) {
    return;
  }

  BN_free(&recp->N);
  BN_free(&recp->Nr);
}

static int BN_RECP_CTX_set(BN_RECP_CTX *recp, const BIGNUM *d, BN_CTX *ctx) {
  if (!BN_copy(&(recp->N), d)) {
    return 0;
  }
  BN_zero(&recp->Nr);
  recp->num_bits = BN_num_bits(d);
  recp->shift = 0;

  return 1;
}

// len is the expected size of the result We actually calculate with an extra
// word of precision, so we can do faster division if the remainder is not
// required.
// r := 2^len / m
static int BN_reciprocal(BIGNUM *r, const BIGNUM *m, int len, BN_CTX *ctx) {
  int ret = -1;
  BIGNUM *t;

  BN_CTX_start(ctx);
  t = BN_CTX_get(ctx);
  if (t == NULL) {
    goto err;
  }

  if (!BN_set_bit(t, len)) {
    goto err;
  }

  if (!BN_div(r, NULL, t, m, ctx)) {
    goto err;
  }

  ret = len;

err:
  BN_CTX_end(ctx);
  return ret;
}

static int BN_div_recp(BIGNUM *dv, BIGNUM *rem, const BIGNUM *m,
                       BN_RECP_CTX *recp, BN_CTX *ctx) {
  int i, j, ret = 0;
  BIGNUM *a, *b, *d, *r;

  BN_CTX_start(ctx);
  a = BN_CTX_get(ctx);
  b = BN_CTX_get(ctx);
  if (dv != NULL) {
    d = dv;
  } else {
    d = BN_CTX_get(ctx);
  }

  if (rem != NULL) {
    r = rem;
  } else {
    r = BN_CTX_get(ctx);
  }

  if (a == NULL || b == NULL || d == NULL || r == NULL) {
    goto err;
  }

  if (BN_ucmp(m, &recp->N) < 0) {
    BN_zero(d);
    if (!BN_copy(r, m)) {
      goto err;
    }
    BN_CTX_end(ctx);
    return 1;
  }

  // We want the remainder
  // Given input of ABCDEF / ab
  // we need multiply ABCDEF by 3 digests of the reciprocal of ab

  // i := max(BN_num_bits(m), 2*BN_num_bits(N))
  i = BN_num_bits(m);
  j = recp->num_bits << 1;
  if (j > i) {
    i = j;
  }

  // Nr := round(2^i / N)
  if (i != recp->shift) {
    recp->shift =
        BN_reciprocal(&(recp->Nr), &(recp->N), i,
                      ctx);  // BN_reciprocal returns i, or -1 for an error
  }

  if (recp->shift == -1) {
    goto err;
  }

  // d := |round(round(m / 2^BN_num_bits(N)) * recp->Nr / 2^(i -
  // BN_num_bits(N)))|
  //    = |round(round(m / 2^BN_num_bits(N)) * round(2^i / N) / 2^(i -
  // BN_num_bits(N)))|
  //   <= |(m / 2^BN_num_bits(N)) * (2^i / N) * (2^BN_num_bits(N) / 2^i)|
  //    = |m/N|
  if (!BN_rshift(a, m, recp->num_bits)) {
    goto err;
  }
  if (!BN_mul(b, a, &(recp->Nr), ctx)) {
    goto err;
  }
  if (!BN_rshift(d, b, i - recp->num_bits)) {
    goto err;
  }
  d->neg = 0;

  if (!BN_mul(b, &(recp->N), d, ctx)) {
    goto err;
  }
  if (!BN_usub(r, m, b)) {
    goto err;
  }
  r->neg = 0;

  j = 0;
  while (BN_ucmp(r, &(recp->N)) >= 0) {
    if (j++ > 2) {
      OPENSSL_PUT_ERROR(BN, BN_R_BAD_RECIPROCAL);
      goto err;
    }
    if (!BN_usub(r, r, &(recp->N))) {
      goto err;
    }
    if (!BN_add_word(d, 1)) {
      goto err;
    }
  }

  r->neg = BN_is_zero(r) ? 0 : m->neg;
  d->neg = m->neg ^ recp->N.neg;
  ret = 1;

err:
  BN_CTX_end(ctx);
  return ret;
}

static int BN_mod_mul_reciprocal(BIGNUM *r, const BIGNUM *x, const BIGNUM *y,
                                 BN_RECP_CTX *recp, BN_CTX *ctx) {
  int ret = 0;
  BIGNUM *a;
  const BIGNUM *ca;

  BN_CTX_start(ctx);
  a = BN_CTX_get(ctx);
  if (a == NULL) {
    goto err;
  }

  if (y != NULL) {
    if (x == y) {
      if (!BN_sqr(a, x, ctx)) {
        goto err;
      }
    } else {
      if (!BN_mul(a, x, y, ctx)) {
        goto err;
      }
    }
    ca = a;
  } else {
    ca = x;  // Just do the mod
  }

  ret = BN_div_recp(NULL, r, ca, recp, ctx);

err:
  BN_CTX_end(ctx);
  return ret;
}

// BN_window_bits_for_exponent_size -- macro for sliding window mod_exp
// functions
//
// For window size 'w' (w >= 2) and a random 'b' bits exponent, the number of
// multiplications is a constant plus on average
//
//    2^(w-1) + (b-w)/(w+1);
//
// here 2^(w-1)  is for precomputing the table (we actually need entries only
// for windows that have the lowest bit set), and (b-w)/(w+1)  is an
// approximation for the expected number of w-bit windows, not counting the
// first one.
//
// Thus we should use
//
//    w >= 6  if        b > 671
//     w = 5  if  671 > b > 239
//     w = 4  if  239 > b >  79
//     w = 3  if   79 > b >  23
//    w <= 2  if   23 > b
//
// (with draws in between).  Very small exponents are often selected
// with low Hamming weight, so we use  w = 1  for b <= 23.
#define BN_window_bits_for_exponent_size(b) \
		((b) > 671 ? 6 : \
		 (b) > 239 ? 5 : \
		 (b) >  79 ? 4 : \
		 (b) >  23 ? 3 : 1)

static int mod_exp_recp(BIGNUM *r, const BIGNUM *a, const BIGNUM *p,
                        const BIGNUM *m, BN_CTX *ctx) {
  int i, j, bits, ret = 0, wstart, window;
  int start = 1;
  BIGNUM *aa;
  // Table of variables obtained from 'ctx'
  BIGNUM *val[TABLE_SIZE];
  BN_RECP_CTX recp;

  bits = BN_num_bits(p);

  if (bits == 0) {
    // x**0 mod 1 is still zero.
    if (BN_is_one(m)) {
      BN_zero(r);
      return 1;
    }
    return BN_one(r);
  }

  BN_CTX_start(ctx);
  aa = BN_CTX_get(ctx);
  val[0] = BN_CTX_get(ctx);
  if (!aa || !val[0]) {
    goto err;
  }

  BN_RECP_CTX_init(&recp);
  if (m->neg) {
    // ignore sign of 'm'
    if (!BN_copy(aa, m)) {
      goto err;
    }
    aa->neg = 0;
    if (BN_RECP_CTX_set(&recp, aa, ctx) <= 0) {
      goto err;
    }
  } else {
    if (BN_RECP_CTX_set(&recp, m, ctx) <= 0) {
      goto err;
    }
  }

  if (!BN_nnmod(val[0], a, m, ctx)) {
    goto err;  // 1
  }
  if (BN_is_zero(val[0])) {
    BN_zero(r);
    ret = 1;
    goto err;
  }

  window = BN_window_bits_for_exponent_size(bits);
  if (window > 1) {
    if (!BN_mod_mul_reciprocal(aa, val[0], val[0], &recp, ctx)) {
      goto err;  // 2
    }
    j = 1 << (window - 1);
    for (i = 1; i < j; i++) {
      if (((val[i] = BN_CTX_get(ctx)) == NULL) ||
          !BN_mod_mul_reciprocal(val[i], val[i - 1], aa, &recp, ctx)) {
        goto err;
      }
    }
  }

  start = 1;  // This is used to avoid multiplication etc
              // when there is only the value '1' in the
              // buffer.
  wstart = bits - 1;  // The top bit of the window

  if (!BN_one(r)) {
    goto err;
  }

  for (;;) {
    int wvalue;  // The 'value' of the window
    int wend;  // The bottom bit of the window

    if (BN_is_bit_set(p, wstart) == 0) {
      if (!start) {
        if (!BN_mod_mul_reciprocal(r, r, r, &recp, ctx)) {
          goto err;
        }
      }
      if (wstart == 0) {
        break;
      }
      wstart--;
      continue;
    }

    // We now have wstart on a 'set' bit, we now need to work out
    // how bit a window to do.  To do this we need to scan
    // forward until the last set bit before the end of the
    // window
    wvalue = 1;
    wend = 0;
    for (i = 1; i < window; i++) {
      if (wstart - i < 0) {
        break;
      }
      if (BN_is_bit_set(p, wstart - i)) {
        wvalue <<= (i - wend);
        wvalue |= 1;
        wend = i;
      }
    }

    // wend is the size of the current window
    j = wend + 1;
    // add the 'bytes above'
    if (!start) {
      for (i = 0; i < j; i++) {
        if (!BN_mod_mul_reciprocal(r, r, r, &recp, ctx)) {
          goto err;
        }
      }
    }

    // wvalue will be an odd number < 2^window
    if (!BN_mod_mul_reciprocal(r, r, val[wvalue >> 1], &recp, ctx)) {
      goto err;
    }

    // move the 'window' down further
    wstart -= wend + 1;
    start = 0;
    if (wstart < 0) {
      break;
    }
  }
  ret = 1;

err:
  BN_CTX_end(ctx);
  BN_RECP_CTX_free(&recp);
  return ret;
}

int BN_mod_exp(BIGNUM *r, const BIGNUM *a, const BIGNUM *p, const BIGNUM *m,
               BN_CTX *ctx) {
  if (BN_is_odd(m)) {
    return BN_mod_exp_mont(r, a, p, m, ctx, NULL);
  }

  return mod_exp_recp(r, a, p, m, ctx);
}

int BN_mod_exp_mont(BIGNUM *rr, const BIGNUM *a, const BIGNUM *p,
                    const BIGNUM *m, BN_CTX *ctx, const BN_MONT_CTX *mont) {
  int i, j, bits, ret = 0, wstart, window;
  int start = 1;
  BIGNUM *d, *r;
  const BIGNUM *aa;
  // Table of variables obtained from 'ctx'
  BIGNUM *val[TABLE_SIZE];
  BN_MONT_CTX *new_mont = NULL;

  if (!BN_is_odd(m)) {
    OPENSSL_PUT_ERROR(BN, BN_R_CALLED_WITH_EVEN_MODULUS);
    return 0;
  }
  bits = BN_num_bits(p);
  if (bits == 0) {
    // x**0 mod 1 is still zero.
    if (BN_is_one(m)) {
      BN_zero(rr);
      return 1;
    }
    return BN_one(rr);
  }

  BN_CTX_start(ctx);
  d = BN_CTX_get(ctx);
  r = BN_CTX_get(ctx);
  val[0] = BN_CTX_get(ctx);
  if (!d || !r || !val[0]) {
    goto err;
  }

  // Allocate a montgomery context if it was not supplied by the caller.
  if (mont == NULL) {
    new_mont = BN_MONT_CTX_new();
    if (new_mont == NULL || !BN_MONT_CTX_set(new_mont, m, ctx)) {
      goto err;
    }
    mont = new_mont;
  }

  if (a->neg || BN_ucmp(a, m) >= 0) {
    if (!BN_nnmod(val[0], a, m, ctx)) {
      goto err;
    }
    aa = val[0];
  } else {
    aa = a;
  }

  if (BN_is_zero(aa)) {
    BN_zero(rr);
    ret = 1;
    goto err;
  }
  if (!BN_to_montgomery(val[0], aa, mont, ctx)) {
    goto err;  // 1
  }

  window = BN_window_bits_for_exponent_size(bits);
  if (window > 1) {
    if (!BN_mod_mul_montgomery(d, val[0], val[0], mont, ctx)) {
      goto err;  // 2
    }
    j = 1 << (window - 1);
    for (i = 1; i < j; i++) {
      if (((val[i] = BN_CTX_get(ctx)) == NULL) ||
          !BN_mod_mul_montgomery(val[i], val[i - 1], d, mont, ctx)) {
        goto err;
      }
    }
  }

  start = 1;  // This is used to avoid multiplication etc
              // when there is only the value '1' in the
              // buffer.
  wstart = bits - 1;  // The top bit of the window

  j = m->top;  // borrow j
  if (m->d[j - 1] & (((BN_ULONG)1) << (BN_BITS2 - 1))) {
    if (!bn_wexpand(r, j)) {
      goto err;
    }
    // 2^(top*BN_BITS2) - m
    r->d[0] = 0 - m->d[0];
    for (i = 1; i < j; i++) {
      r->d[i] = ~m->d[i];
    }
    r->top = j;
    // Upper words will be zero if the corresponding words of 'm'
    // were 0xfff[...], so decrement r->top accordingly.
    bn_correct_top(r);
  } else if (!BN_to_montgomery(r, BN_value_one(), mont, ctx)) {
    goto err;
  }

  for (;;) {
    int wvalue;  // The 'value' of the window
    int wend;  // The bottom bit of the window

    if (BN_is_bit_set(p, wstart) == 0) {
      if (!start && !BN_mod_mul_montgomery(r, r, r, mont, ctx)) {
        goto err;
      }
      if (wstart == 0) {
        break;
      }
      wstart--;
      continue;
    }

    // We now have wstart on a 'set' bit, we now need to work out how bit a
    // window to do.  To do this we need to scan forward until the last set bit
    // before the end of the window
    wvalue = 1;
    wend = 0;
    for (i = 1; i < window; i++) {
      if (wstart - i < 0) {
        break;
      }
      if (BN_is_bit_set(p, wstart - i)) {
        wvalue <<= (i - wend);
        wvalue |= 1;
        wend = i;
      }
    }

    // wend is the size of the current window
    j = wend + 1;
    // add the 'bytes above'
    if (!start) {
      for (i = 0; i < j; i++) {
        if (!BN_mod_mul_montgomery(r, r, r, mont, ctx)) {
          goto err;
        }
      }
    }

    // wvalue will be an odd number < 2^window
    if (!BN_mod_mul_montgomery(r, r, val[wvalue >> 1], mont, ctx)) {
      goto err;
    }

    // move the 'window' down further
    wstart -= wend + 1;
    start = 0;
    if (wstart < 0) {
      break;
    }
  }

  if (!BN_from_montgomery(rr, r, mont, ctx)) {
    goto err;
  }
  ret = 1;

err:
  BN_MONT_CTX_free(new_mont);
  BN_CTX_end(ctx);
  return ret;
}


// |BN_mod_exp_mont_consttime| stores the precomputed powers in a specific
>>>>>>> 2eb28897
// layout so that accessing any of these table values shows the same access
// pattern as far as cache lines are concerned. The following functions are
// used to transfer a BIGNUM from/to that table.

static void copy_to_prebuf(const BIGNUM *b, int top, unsigned char *buf,
                           int idx, int window) {
  int i, j;
  const int width = 1 << window;
  BN_ULONG *table = (BN_ULONG *) buf;

  if (top > b->top) {
    top = b->top;  // this works because 'buf' is explicitly zeroed
  }

  for (i = 0, j = idx; i < top; i++, j += width)  {
    table[j] = b->d[i];
  }
}

static int copy_from_prebuf(BIGNUM *b, int top, unsigned char *buf, int idx,
                            int window) {
  int i, j;
  const int width = 1 << window;
  volatile BN_ULONG *table = (volatile BN_ULONG *)buf;

  if (!GFp_bn_wexpand(b, top)) {
    return 0;
  }

  if (window <= 3) {
    for (i = 0; i < top; i++, table += width) {
      BN_ULONG acc = 0;

      for (j = 0; j < width; j++) {
        acc |= table[j] & ((BN_ULONG)0 - (constant_time_eq_int(j, idx) & 1));
      }

      b->d[i] = acc;
    }
  } else {
    int xstride = 1 << (window - 2);
    BN_ULONG y0, y1, y2, y3;

    i = idx >> (window - 2);  // equivalent of idx / xstride
    idx &= xstride - 1;       // equivalent of idx % xstride

    y0 = (BN_ULONG)0 - (constant_time_eq_int(i, 0) & 1);
    y1 = (BN_ULONG)0 - (constant_time_eq_int(i, 1) & 1);
    y2 = (BN_ULONG)0 - (constant_time_eq_int(i, 2) & 1);
    y3 = (BN_ULONG)0 - (constant_time_eq_int(i, 3) & 1);

    for (i = 0; i < top; i++, table += width) {
      BN_ULONG acc = 0;

      for (j = 0; j < xstride; j++) {
        acc |= ((table[j + 0 * xstride] & y0) | (table[j + 1 * xstride] & y1) |
                (table[j + 2 * xstride] & y2) | (table[j + 3 * xstride] & y3)) &
               ((BN_ULONG)0 - (constant_time_eq_int(j, idx) & 1));
      }

      b->d[i] = acc;
    }
  }

  b->top = top;
  GFp_bn_correct_top(b);
  return 1;
}
#endif

// GFp_BN_mod_exp_mont_consttime is based on the assumption that the L1 data cache
// line width of the target processor is at least the following value.
#define MOD_EXP_CTIME_MIN_CACHE_LINE_WIDTH (64)
#define MOD_EXP_CTIME_MIN_CACHE_LINE_MASK \
  (MOD_EXP_CTIME_MIN_CACHE_LINE_WIDTH - 1)

#if !defined(OPENSSL_X86_64)

// Window sizes optimized for fixed window size modular exponentiation
// algorithm (GFp_BN_mod_exp_mont_consttime).
//
// To achieve the security goals of GFp_BN_mod_exp_mont_consttime, the maximum
// size of the window must not exceed
// log_2(MOD_EXP_CTIME_MIN_CACHE_LINE_WIDTH).
//
// Window size thresholds are defined for cache line sizes of 32 and 64, cache
// line sizes where log_2(32)=5 and log_2(64)=6 respectively. A window size of
// 7 should only be used on processors that have a 128 byte or greater cache
// line size.
#if MOD_EXP_CTIME_MIN_CACHE_LINE_WIDTH == 64

#define GFp_BN_window_bits_for_ctime_exponent_size(b) \
  ((b) > 937 ? 6 : (b) > 306 ? 5 : (b) > 89 ? 4 : (b) > 22 ? 3 : 1)
#define BN_MAX_WINDOW_BITS_FOR_CTIME_EXPONENT_SIZE (6)

#elif MOD_EXP_CTIME_MIN_CACHE_LINE_WIDTH == 32

#define GFp_BN_window_bits_for_ctime_exponent_size(b) \
  ((b) > 306 ? 5 : (b) > 89 ? 4 : (b) > 22 ? 3 : 1)
#define BN_MAX_WINDOW_BITS_FOR_CTIME_EXPONENT_SIZE (5)

#endif

#endif // defined(OPENSSL_X86_64)

// Given a pointer value, compute the next address that is a cache line
// multiple.
#define MOD_EXP_CTIME_ALIGN(x_)          \
  ((unsigned char *)(x_) +               \
   (MOD_EXP_CTIME_MIN_CACHE_LINE_WIDTH - \
    (((uintptr_t)(x_)) & (MOD_EXP_CTIME_MIN_CACHE_LINE_MASK))))

// This variant of GFp_BN_mod_exp_mont() uses fixed windows and the special
// precomputation memory layout to limit data-dependency to a minimum
// to protect secret exponents (cf. the hyper-threading timing attacks
// pointed out by Colin Percival,
// http://www.daemonology.net/hyperthreading-considered-harmful/).
//
// |p| must be positive. |a_mont| must in [0, m). |one_mont| must be
// the value 1 Montgomery-encoded and fully reduced (mod m).
//
// Assumes 0 < a_mont < n, 0 < p, 0 < p_bits.
int GFp_BN_mod_exp_mont_consttime(BIGNUM *rr, const BIGNUM *a_mont,
                                  const BIGNUM *p, size_t p_bits,
                                  const BIGNUM *one_mont, const BIGNUM *n,
                                  const BN_ULONG n0[BN_MONT_CTX_N0_LIMBS]) {
  assert(p_bits > 0);
  assert(p_bits <= (size_t)INT_MAX);
  int bits = (int)p_bits;

  int i, ret = 0, wvalue;

  int numPowers;
  unsigned char *powerbufFree = NULL;
  int powerbufLen = 0;
  unsigned char *powerbuf = NULL;
  BIGNUM tmp, am;

  const int top = n->top;
  // The |OPENSSL_BN_ASM_MONT5| code requires top > 1.
  if (top <= 1) {
    goto err;
  }


  // Get the window size to use with size of p.
#if defined(OPENSSL_BN_ASM_MONT5)
  static const int window = 5;
  // reserve space for n->d[] copy
  powerbufLen += top * sizeof(n->d[0]);
#else
  const int window = GFp_BN_window_bits_for_ctime_exponent_size(bits);
#endif

  // Allocate a buffer large enough to hold all of the pre-computed
  // powers of am, am itself and tmp.
  numPowers = 1 << window;
  powerbufLen +=
      sizeof(n->d[0]) *
      (top * numPowers + ((2 * top) > numPowers ? (2 * top) : numPowers));
#ifdef alloca
  if (powerbufLen < 3072) {
    powerbufFree = alloca(powerbufLen + MOD_EXP_CTIME_MIN_CACHE_LINE_WIDTH);
  } else
#endif
  {
    if ((powerbufFree = OPENSSL_malloc(
            powerbufLen + MOD_EXP_CTIME_MIN_CACHE_LINE_WIDTH)) == NULL) {
      goto err;
    }
  }

  powerbuf = MOD_EXP_CTIME_ALIGN(powerbufFree);
  memset(powerbuf, 0, powerbufLen);

#ifdef alloca
  if (powerbufLen < 3072) {
    powerbufFree = NULL;
  }
#endif

  // Lay down tmp and am right after powers table.
  tmp.d = (BN_ULONG *)(powerbuf + sizeof(n->d[0]) * top * numPowers);
  am.d = tmp.d + top;
  tmp.top = am.top = 0;
  tmp.dmax = am.dmax = top;
  tmp.flags = am.flags = BN_FLG_STATIC_DATA;

  // Copy a^0 and a^1.
  if (!GFp_BN_copy(&tmp, one_mont) ||
      !GFp_BN_copy(&am, a_mont)) {
    goto err;
  }

#if defined(OPENSSL_BN_ASM_MONT5)
  // This optimization uses ideas from http://eprint.iacr.org/2011/239,
  // specifically optimization of cache-timing attack countermeasures
  // and pre-computation optimization.
  {
    BN_ULONG *np;

    // copy n->d[] to improve cache locality
    for (np = am.d + top, i = 0; i < top; i++) {
      np[i] = n->d[i];
    }

    GFp_bn_scatter5(tmp.d, top, powerbuf, 0);
    GFp_bn_scatter5(am.d, am.top, powerbuf, 1);
    GFp_bn_mul_mont(tmp.d, am.d, am.d, np, n0, top);
    GFp_bn_scatter5(tmp.d, top, powerbuf, 2);

    // same as above, but uses squaring for 1/2 of operations
    for (i = 4; i < 32; i *= 2) {
      GFp_bn_mul_mont(tmp.d, tmp.d, tmp.d, np, n0, top);
      GFp_bn_scatter5(tmp.d, top, powerbuf, i);
    }
    for (i = 3; i < 8; i += 2) {
      int j;
      GFp_bn_mul_mont_gather5(tmp.d, am.d, powerbuf, np, n0, top, i - 1);
      GFp_bn_scatter5(tmp.d, top, powerbuf, i);
      for (j = 2 * i; j < 32; j *= 2) {
        GFp_bn_mul_mont(tmp.d, tmp.d, tmp.d, np, n0, top);
        GFp_bn_scatter5(tmp.d, top, powerbuf, j);
      }
    }
    for (; i < 16; i += 2) {
      GFp_bn_mul_mont_gather5(tmp.d, am.d, powerbuf, np, n0, top, i - 1);
      GFp_bn_scatter5(tmp.d, top, powerbuf, i);
      GFp_bn_mul_mont(tmp.d, tmp.d, tmp.d, np, n0, top);
      GFp_bn_scatter5(tmp.d, top, powerbuf, 2 * i);
    }
    for (; i < 32; i += 2) {
      GFp_bn_mul_mont_gather5(tmp.d, am.d, powerbuf, np, n0, top, i - 1);
      GFp_bn_scatter5(tmp.d, top, powerbuf, i);
    }

    bits--;
    for (wvalue = 0, i = bits % 5; i >= 0; i--, bits--) {
      wvalue = (wvalue << 1) + GFp_BN_is_bit_set(p, bits);
    }
    GFp_bn_gather5(tmp.d, top, powerbuf, wvalue);

    // At this point |bits| is 4 mod 5 and at least -1. (|bits| is the first bit
    // that has not been read yet.)
    assert(bits >= -1 && (bits == -1 || bits % 5 == 4));

    // Scan the exponent one window at a time starting from the most
    // significant bits.
    if (top & 7) {
      while (bits >= 0) {
        for (wvalue = 0, i = 0; i < 5; i++, bits--) {
          wvalue = (wvalue << 1) + GFp_BN_is_bit_set(p, bits);
        }

        GFp_bn_mul_mont(tmp.d, tmp.d, tmp.d, np, n0, top);
        GFp_bn_mul_mont(tmp.d, tmp.d, tmp.d, np, n0, top);
        GFp_bn_mul_mont(tmp.d, tmp.d, tmp.d, np, n0, top);
        GFp_bn_mul_mont(tmp.d, tmp.d, tmp.d, np, n0, top);
        GFp_bn_mul_mont(tmp.d, tmp.d, tmp.d, np, n0, top);
        GFp_bn_mul_mont_gather5(tmp.d, tmp.d, powerbuf, np, n0, top, wvalue);
      }
    } else {
      const uint8_t *p_bytes = (const uint8_t *)p->d;
      int max_bits = p->top * BN_BITS2;
      assert(bits < max_bits);
      // |p = 0| has been handled as a special case, so |max_bits| is at least
      // one word.
      assert(max_bits >= 64);

      // If the first bit to be read lands in the last byte, unroll the first
      // iteration to avoid reading past the bounds of |p->d|. (After the first
      // iteration, we are guaranteed to be past the last byte.) Note |bits|
      // here is the top bit, inclusive.
      if (bits - 4 >= max_bits - 8) {
        // Read five bits from |bits-4| through |bits|, inclusive.
        wvalue = p_bytes[p->top * BN_BYTES - 1];
        wvalue >>= (bits - 4) & 7;
        wvalue &= 0x1f;
        bits -= 5;
        GFp_bn_power5(tmp.d, tmp.d, powerbuf, np, n0, top, wvalue);
      }
      while (bits >= 0) {
        // Read five bits from |bits-4| through |bits|, inclusive.
        int first_bit = bits - 4;
        uint16_t val;
        // Assumes little-endian.
        memcpy(&val, p_bytes + (first_bit >> 3), sizeof(val));
        val >>= first_bit & 7;
        val &= 0x1f;
        bits -= 5;
        GFp_bn_power5(tmp.d, tmp.d, powerbuf, np, n0, top, val);
      }
    }

    if (!GFp_bn_from_montgomery(tmp.d, tmp.d, NULL, np, n0, top)) {
      goto err;
    }
    tmp.top = top;
    GFp_bn_correct_top(&tmp);
    if (!GFp_BN_copy(rr, &tmp)) {
      goto err;
    }
  }
#else
  {
    copy_to_prebuf(&tmp, top, powerbuf, 0, window);
    copy_to_prebuf(&am, top, powerbuf, 1, window);

    // If the window size is greater than 1, then calculate
    // val[i=2..2^winsize-1]. Powers are computed as a*a^(i-1)
    // (even powers could instead be computed as (a^(i/2))^2
    // to use the slight performance advantage of sqr over mul).
    if (window > 1) {
<<<<<<< HEAD
      if (!GFp_BN_mod_mul_mont(&tmp, &am, &am, n, n0) ||
          !copy_to_prebuf(&tmp, top, powerbuf, 2, window)) {
=======
      if (!BN_mod_mul_montgomery(&tmp, &am, &am, mont, ctx)) {
>>>>>>> 2eb28897
        goto err;
      }

      copy_to_prebuf(&tmp, top, powerbuf, 2, window);

      for (i = 3; i < numPowers; i++) {
        // Calculate a^i = a^(i-1) * a
<<<<<<< HEAD
        if (!GFp_BN_mod_mul_mont(&tmp, &am, &tmp, n, n0) ||
            !copy_to_prebuf(&tmp, top, powerbuf, i, window)) {
=======
        if (!BN_mod_mul_montgomery(&tmp, &am, &tmp, mont, ctx)) {
>>>>>>> 2eb28897
          goto err;
        }

        copy_to_prebuf(&tmp, top, powerbuf, i, window);
      }
    }

    bits--;
    for (wvalue = 0, i = bits % window; i >= 0; i--, bits--) {
      wvalue = (wvalue << 1) + GFp_BN_is_bit_set(p, bits);
    }
    if (!copy_from_prebuf(&tmp, top, powerbuf, wvalue, window)) {
      goto err;
    }

    // Scan the exponent one window at a time starting from the most
    // significant bits.
    while (bits >= 0) {
      wvalue = 0; // The 'value' of the window

      // Scan the window, squaring the result as we go */
      for (i = 0; i < window; i++, bits--) {
        if (!GFp_BN_mod_mul_mont(&tmp, &tmp, &tmp, n, n0)) {
          goto err;
        }
        wvalue = (wvalue << 1) + GFp_BN_is_bit_set(p, bits);
      }

      // Fetch the appropriate pre-computed value from the pre-buf */
      if (!copy_from_prebuf(&am, top, powerbuf, wvalue, window)) {
        goto err;
      }

      // Multiply the result into the intermediate result */
      if (!GFp_BN_mod_mul_mont(&tmp, &tmp, &am, n, n0)) {
        goto err;
      }
    }

    if (!GFp_BN_copy(rr, &tmp)) {
      goto err;
    }
  }
#endif

  ret = 1;

err:
  OPENSSL_free(powerbufFree);
  return (ret);
}<|MERGE_RESOLUTION|>--- conflicted
+++ resolved
@@ -120,7 +120,6 @@
 #if defined(OPENSSL_X86_64)
 #define OPENSSL_BN_ASM_MONT5
 
-<<<<<<< HEAD
 void GFp_bn_mul_mont_gather5(BN_ULONG *rp, const BN_ULONG *ap,
                              const void *table, const BN_ULONG *np,
                              const BN_ULONG *n0, int num, int power);
@@ -135,621 +134,6 @@
 #else
 
 // GFp_BN_mod_exp_mont_consttime() stores the precomputed powers in a specific
-=======
-#include "rsaz_exp.h"
-
-void bn_mul_mont_gather5(BN_ULONG *rp, const BN_ULONG *ap, const void *table,
-                         const BN_ULONG *np, const BN_ULONG *n0, int num,
-                         int power);
-void bn_scatter5(const BN_ULONG *inp, size_t num, void *table, size_t power);
-void bn_gather5(BN_ULONG *out, size_t num, void *table, size_t power);
-void bn_power5(BN_ULONG *rp, const BN_ULONG *ap, const void *table,
-               const BN_ULONG *np, const BN_ULONG *n0, int num, int power);
-int bn_from_montgomery(BN_ULONG *rp, const BN_ULONG *ap,
-                       const BN_ULONG *not_used, const BN_ULONG *np,
-                       const BN_ULONG *n0, int num);
-#endif
-
-int BN_exp(BIGNUM *r, const BIGNUM *a, const BIGNUM *p, BN_CTX *ctx) {
-  int i, bits, ret = 0;
-  BIGNUM *v, *rr;
-
-  BN_CTX_start(ctx);
-  if (r == a || r == p) {
-    rr = BN_CTX_get(ctx);
-  } else {
-    rr = r;
-  }
-
-  v = BN_CTX_get(ctx);
-  if (rr == NULL || v == NULL) {
-    goto err;
-  }
-
-  if (BN_copy(v, a) == NULL) {
-    goto err;
-  }
-  bits = BN_num_bits(p);
-
-  if (BN_is_odd(p)) {
-    if (BN_copy(rr, a) == NULL) {
-      goto err;
-    }
-  } else {
-    if (!BN_one(rr)) {
-      goto err;
-    }
-  }
-
-  for (i = 1; i < bits; i++) {
-    if (!BN_sqr(v, v, ctx)) {
-      goto err;
-    }
-    if (BN_is_bit_set(p, i)) {
-      if (!BN_mul(rr, rr, v, ctx)) {
-        goto err;
-      }
-    }
-  }
-
-  if (r != rr && !BN_copy(r, rr)) {
-    goto err;
-  }
-  ret = 1;
-
-err:
-  BN_CTX_end(ctx);
-  return ret;
-}
-
-// maximum precomputation table size for *variable* sliding windows
-#define TABLE_SIZE 32
-
-typedef struct bn_recp_ctx_st {
-  BIGNUM N;   // the divisor
-  BIGNUM Nr;  // the reciprocal
-  int num_bits;
-  int shift;
-  int flags;
-} BN_RECP_CTX;
-
-static void BN_RECP_CTX_init(BN_RECP_CTX *recp) {
-  BN_init(&recp->N);
-  BN_init(&recp->Nr);
-  recp->num_bits = 0;
-  recp->shift = 0;
-  recp->flags = 0;
-}
-
-static void BN_RECP_CTX_free(BN_RECP_CTX *recp) {
-  if (recp == NULL) {
-    return;
-  }
-
-  BN_free(&recp->N);
-  BN_free(&recp->Nr);
-}
-
-static int BN_RECP_CTX_set(BN_RECP_CTX *recp, const BIGNUM *d, BN_CTX *ctx) {
-  if (!BN_copy(&(recp->N), d)) {
-    return 0;
-  }
-  BN_zero(&recp->Nr);
-  recp->num_bits = BN_num_bits(d);
-  recp->shift = 0;
-
-  return 1;
-}
-
-// len is the expected size of the result We actually calculate with an extra
-// word of precision, so we can do faster division if the remainder is not
-// required.
-// r := 2^len / m
-static int BN_reciprocal(BIGNUM *r, const BIGNUM *m, int len, BN_CTX *ctx) {
-  int ret = -1;
-  BIGNUM *t;
-
-  BN_CTX_start(ctx);
-  t = BN_CTX_get(ctx);
-  if (t == NULL) {
-    goto err;
-  }
-
-  if (!BN_set_bit(t, len)) {
-    goto err;
-  }
-
-  if (!BN_div(r, NULL, t, m, ctx)) {
-    goto err;
-  }
-
-  ret = len;
-
-err:
-  BN_CTX_end(ctx);
-  return ret;
-}
-
-static int BN_div_recp(BIGNUM *dv, BIGNUM *rem, const BIGNUM *m,
-                       BN_RECP_CTX *recp, BN_CTX *ctx) {
-  int i, j, ret = 0;
-  BIGNUM *a, *b, *d, *r;
-
-  BN_CTX_start(ctx);
-  a = BN_CTX_get(ctx);
-  b = BN_CTX_get(ctx);
-  if (dv != NULL) {
-    d = dv;
-  } else {
-    d = BN_CTX_get(ctx);
-  }
-
-  if (rem != NULL) {
-    r = rem;
-  } else {
-    r = BN_CTX_get(ctx);
-  }
-
-  if (a == NULL || b == NULL || d == NULL || r == NULL) {
-    goto err;
-  }
-
-  if (BN_ucmp(m, &recp->N) < 0) {
-    BN_zero(d);
-    if (!BN_copy(r, m)) {
-      goto err;
-    }
-    BN_CTX_end(ctx);
-    return 1;
-  }
-
-  // We want the remainder
-  // Given input of ABCDEF / ab
-  // we need multiply ABCDEF by 3 digests of the reciprocal of ab
-
-  // i := max(BN_num_bits(m), 2*BN_num_bits(N))
-  i = BN_num_bits(m);
-  j = recp->num_bits << 1;
-  if (j > i) {
-    i = j;
-  }
-
-  // Nr := round(2^i / N)
-  if (i != recp->shift) {
-    recp->shift =
-        BN_reciprocal(&(recp->Nr), &(recp->N), i,
-                      ctx);  // BN_reciprocal returns i, or -1 for an error
-  }
-
-  if (recp->shift == -1) {
-    goto err;
-  }
-
-  // d := |round(round(m / 2^BN_num_bits(N)) * recp->Nr / 2^(i -
-  // BN_num_bits(N)))|
-  //    = |round(round(m / 2^BN_num_bits(N)) * round(2^i / N) / 2^(i -
-  // BN_num_bits(N)))|
-  //   <= |(m / 2^BN_num_bits(N)) * (2^i / N) * (2^BN_num_bits(N) / 2^i)|
-  //    = |m/N|
-  if (!BN_rshift(a, m, recp->num_bits)) {
-    goto err;
-  }
-  if (!BN_mul(b, a, &(recp->Nr), ctx)) {
-    goto err;
-  }
-  if (!BN_rshift(d, b, i - recp->num_bits)) {
-    goto err;
-  }
-  d->neg = 0;
-
-  if (!BN_mul(b, &(recp->N), d, ctx)) {
-    goto err;
-  }
-  if (!BN_usub(r, m, b)) {
-    goto err;
-  }
-  r->neg = 0;
-
-  j = 0;
-  while (BN_ucmp(r, &(recp->N)) >= 0) {
-    if (j++ > 2) {
-      OPENSSL_PUT_ERROR(BN, BN_R_BAD_RECIPROCAL);
-      goto err;
-    }
-    if (!BN_usub(r, r, &(recp->N))) {
-      goto err;
-    }
-    if (!BN_add_word(d, 1)) {
-      goto err;
-    }
-  }
-
-  r->neg = BN_is_zero(r) ? 0 : m->neg;
-  d->neg = m->neg ^ recp->N.neg;
-  ret = 1;
-
-err:
-  BN_CTX_end(ctx);
-  return ret;
-}
-
-static int BN_mod_mul_reciprocal(BIGNUM *r, const BIGNUM *x, const BIGNUM *y,
-                                 BN_RECP_CTX *recp, BN_CTX *ctx) {
-  int ret = 0;
-  BIGNUM *a;
-  const BIGNUM *ca;
-
-  BN_CTX_start(ctx);
-  a = BN_CTX_get(ctx);
-  if (a == NULL) {
-    goto err;
-  }
-
-  if (y != NULL) {
-    if (x == y) {
-      if (!BN_sqr(a, x, ctx)) {
-        goto err;
-      }
-    } else {
-      if (!BN_mul(a, x, y, ctx)) {
-        goto err;
-      }
-    }
-    ca = a;
-  } else {
-    ca = x;  // Just do the mod
-  }
-
-  ret = BN_div_recp(NULL, r, ca, recp, ctx);
-
-err:
-  BN_CTX_end(ctx);
-  return ret;
-}
-
-// BN_window_bits_for_exponent_size -- macro for sliding window mod_exp
-// functions
-//
-// For window size 'w' (w >= 2) and a random 'b' bits exponent, the number of
-// multiplications is a constant plus on average
-//
-//    2^(w-1) + (b-w)/(w+1);
-//
-// here 2^(w-1)  is for precomputing the table (we actually need entries only
-// for windows that have the lowest bit set), and (b-w)/(w+1)  is an
-// approximation for the expected number of w-bit windows, not counting the
-// first one.
-//
-// Thus we should use
-//
-//    w >= 6  if        b > 671
-//     w = 5  if  671 > b > 239
-//     w = 4  if  239 > b >  79
-//     w = 3  if   79 > b >  23
-//    w <= 2  if   23 > b
-//
-// (with draws in between).  Very small exponents are often selected
-// with low Hamming weight, so we use  w = 1  for b <= 23.
-#define BN_window_bits_for_exponent_size(b) \
-		((b) > 671 ? 6 : \
-		 (b) > 239 ? 5 : \
-		 (b) >  79 ? 4 : \
-		 (b) >  23 ? 3 : 1)
-
-static int mod_exp_recp(BIGNUM *r, const BIGNUM *a, const BIGNUM *p,
-                        const BIGNUM *m, BN_CTX *ctx) {
-  int i, j, bits, ret = 0, wstart, window;
-  int start = 1;
-  BIGNUM *aa;
-  // Table of variables obtained from 'ctx'
-  BIGNUM *val[TABLE_SIZE];
-  BN_RECP_CTX recp;
-
-  bits = BN_num_bits(p);
-
-  if (bits == 0) {
-    // x**0 mod 1 is still zero.
-    if (BN_is_one(m)) {
-      BN_zero(r);
-      return 1;
-    }
-    return BN_one(r);
-  }
-
-  BN_CTX_start(ctx);
-  aa = BN_CTX_get(ctx);
-  val[0] = BN_CTX_get(ctx);
-  if (!aa || !val[0]) {
-    goto err;
-  }
-
-  BN_RECP_CTX_init(&recp);
-  if (m->neg) {
-    // ignore sign of 'm'
-    if (!BN_copy(aa, m)) {
-      goto err;
-    }
-    aa->neg = 0;
-    if (BN_RECP_CTX_set(&recp, aa, ctx) <= 0) {
-      goto err;
-    }
-  } else {
-    if (BN_RECP_CTX_set(&recp, m, ctx) <= 0) {
-      goto err;
-    }
-  }
-
-  if (!BN_nnmod(val[0], a, m, ctx)) {
-    goto err;  // 1
-  }
-  if (BN_is_zero(val[0])) {
-    BN_zero(r);
-    ret = 1;
-    goto err;
-  }
-
-  window = BN_window_bits_for_exponent_size(bits);
-  if (window > 1) {
-    if (!BN_mod_mul_reciprocal(aa, val[0], val[0], &recp, ctx)) {
-      goto err;  // 2
-    }
-    j = 1 << (window - 1);
-    for (i = 1; i < j; i++) {
-      if (((val[i] = BN_CTX_get(ctx)) == NULL) ||
-          !BN_mod_mul_reciprocal(val[i], val[i - 1], aa, &recp, ctx)) {
-        goto err;
-      }
-    }
-  }
-
-  start = 1;  // This is used to avoid multiplication etc
-              // when there is only the value '1' in the
-              // buffer.
-  wstart = bits - 1;  // The top bit of the window
-
-  if (!BN_one(r)) {
-    goto err;
-  }
-
-  for (;;) {
-    int wvalue;  // The 'value' of the window
-    int wend;  // The bottom bit of the window
-
-    if (BN_is_bit_set(p, wstart) == 0) {
-      if (!start) {
-        if (!BN_mod_mul_reciprocal(r, r, r, &recp, ctx)) {
-          goto err;
-        }
-      }
-      if (wstart == 0) {
-        break;
-      }
-      wstart--;
-      continue;
-    }
-
-    // We now have wstart on a 'set' bit, we now need to work out
-    // how bit a window to do.  To do this we need to scan
-    // forward until the last set bit before the end of the
-    // window
-    wvalue = 1;
-    wend = 0;
-    for (i = 1; i < window; i++) {
-      if (wstart - i < 0) {
-        break;
-      }
-      if (BN_is_bit_set(p, wstart - i)) {
-        wvalue <<= (i - wend);
-        wvalue |= 1;
-        wend = i;
-      }
-    }
-
-    // wend is the size of the current window
-    j = wend + 1;
-    // add the 'bytes above'
-    if (!start) {
-      for (i = 0; i < j; i++) {
-        if (!BN_mod_mul_reciprocal(r, r, r, &recp, ctx)) {
-          goto err;
-        }
-      }
-    }
-
-    // wvalue will be an odd number < 2^window
-    if (!BN_mod_mul_reciprocal(r, r, val[wvalue >> 1], &recp, ctx)) {
-      goto err;
-    }
-
-    // move the 'window' down further
-    wstart -= wend + 1;
-    start = 0;
-    if (wstart < 0) {
-      break;
-    }
-  }
-  ret = 1;
-
-err:
-  BN_CTX_end(ctx);
-  BN_RECP_CTX_free(&recp);
-  return ret;
-}
-
-int BN_mod_exp(BIGNUM *r, const BIGNUM *a, const BIGNUM *p, const BIGNUM *m,
-               BN_CTX *ctx) {
-  if (BN_is_odd(m)) {
-    return BN_mod_exp_mont(r, a, p, m, ctx, NULL);
-  }
-
-  return mod_exp_recp(r, a, p, m, ctx);
-}
-
-int BN_mod_exp_mont(BIGNUM *rr, const BIGNUM *a, const BIGNUM *p,
-                    const BIGNUM *m, BN_CTX *ctx, const BN_MONT_CTX *mont) {
-  int i, j, bits, ret = 0, wstart, window;
-  int start = 1;
-  BIGNUM *d, *r;
-  const BIGNUM *aa;
-  // Table of variables obtained from 'ctx'
-  BIGNUM *val[TABLE_SIZE];
-  BN_MONT_CTX *new_mont = NULL;
-
-  if (!BN_is_odd(m)) {
-    OPENSSL_PUT_ERROR(BN, BN_R_CALLED_WITH_EVEN_MODULUS);
-    return 0;
-  }
-  bits = BN_num_bits(p);
-  if (bits == 0) {
-    // x**0 mod 1 is still zero.
-    if (BN_is_one(m)) {
-      BN_zero(rr);
-      return 1;
-    }
-    return BN_one(rr);
-  }
-
-  BN_CTX_start(ctx);
-  d = BN_CTX_get(ctx);
-  r = BN_CTX_get(ctx);
-  val[0] = BN_CTX_get(ctx);
-  if (!d || !r || !val[0]) {
-    goto err;
-  }
-
-  // Allocate a montgomery context if it was not supplied by the caller.
-  if (mont == NULL) {
-    new_mont = BN_MONT_CTX_new();
-    if (new_mont == NULL || !BN_MONT_CTX_set(new_mont, m, ctx)) {
-      goto err;
-    }
-    mont = new_mont;
-  }
-
-  if (a->neg || BN_ucmp(a, m) >= 0) {
-    if (!BN_nnmod(val[0], a, m, ctx)) {
-      goto err;
-    }
-    aa = val[0];
-  } else {
-    aa = a;
-  }
-
-  if (BN_is_zero(aa)) {
-    BN_zero(rr);
-    ret = 1;
-    goto err;
-  }
-  if (!BN_to_montgomery(val[0], aa, mont, ctx)) {
-    goto err;  // 1
-  }
-
-  window = BN_window_bits_for_exponent_size(bits);
-  if (window > 1) {
-    if (!BN_mod_mul_montgomery(d, val[0], val[0], mont, ctx)) {
-      goto err;  // 2
-    }
-    j = 1 << (window - 1);
-    for (i = 1; i < j; i++) {
-      if (((val[i] = BN_CTX_get(ctx)) == NULL) ||
-          !BN_mod_mul_montgomery(val[i], val[i - 1], d, mont, ctx)) {
-        goto err;
-      }
-    }
-  }
-
-  start = 1;  // This is used to avoid multiplication etc
-              // when there is only the value '1' in the
-              // buffer.
-  wstart = bits - 1;  // The top bit of the window
-
-  j = m->top;  // borrow j
-  if (m->d[j - 1] & (((BN_ULONG)1) << (BN_BITS2 - 1))) {
-    if (!bn_wexpand(r, j)) {
-      goto err;
-    }
-    // 2^(top*BN_BITS2) - m
-    r->d[0] = 0 - m->d[0];
-    for (i = 1; i < j; i++) {
-      r->d[i] = ~m->d[i];
-    }
-    r->top = j;
-    // Upper words will be zero if the corresponding words of 'm'
-    // were 0xfff[...], so decrement r->top accordingly.
-    bn_correct_top(r);
-  } else if (!BN_to_montgomery(r, BN_value_one(), mont, ctx)) {
-    goto err;
-  }
-
-  for (;;) {
-    int wvalue;  // The 'value' of the window
-    int wend;  // The bottom bit of the window
-
-    if (BN_is_bit_set(p, wstart) == 0) {
-      if (!start && !BN_mod_mul_montgomery(r, r, r, mont, ctx)) {
-        goto err;
-      }
-      if (wstart == 0) {
-        break;
-      }
-      wstart--;
-      continue;
-    }
-
-    // We now have wstart on a 'set' bit, we now need to work out how bit a
-    // window to do.  To do this we need to scan forward until the last set bit
-    // before the end of the window
-    wvalue = 1;
-    wend = 0;
-    for (i = 1; i < window; i++) {
-      if (wstart - i < 0) {
-        break;
-      }
-      if (BN_is_bit_set(p, wstart - i)) {
-        wvalue <<= (i - wend);
-        wvalue |= 1;
-        wend = i;
-      }
-    }
-
-    // wend is the size of the current window
-    j = wend + 1;
-    // add the 'bytes above'
-    if (!start) {
-      for (i = 0; i < j; i++) {
-        if (!BN_mod_mul_montgomery(r, r, r, mont, ctx)) {
-          goto err;
-        }
-      }
-    }
-
-    // wvalue will be an odd number < 2^window
-    if (!BN_mod_mul_montgomery(r, r, val[wvalue >> 1], mont, ctx)) {
-      goto err;
-    }
-
-    // move the 'window' down further
-    wstart -= wend + 1;
-    start = 0;
-    if (wstart < 0) {
-      break;
-    }
-  }
-
-  if (!BN_from_montgomery(rr, r, mont, ctx)) {
-    goto err;
-  }
-  ret = 1;
-
-err:
-  BN_MONT_CTX_free(new_mont);
-  BN_CTX_end(ctx);
-  return ret;
-}
-
-
-// |BN_mod_exp_mont_consttime| stores the precomputed powers in a specific
->>>>>>> 2eb28897
 // layout so that accessing any of these table values shows the same access
 // pattern as far as cache lines are concerned. The following functions are
 // used to transfer a BIGNUM from/to that table.
@@ -1063,12 +447,7 @@
     // (even powers could instead be computed as (a^(i/2))^2
     // to use the slight performance advantage of sqr over mul).
     if (window > 1) {
-<<<<<<< HEAD
-      if (!GFp_BN_mod_mul_mont(&tmp, &am, &am, n, n0) ||
-          !copy_to_prebuf(&tmp, top, powerbuf, 2, window)) {
-=======
-      if (!BN_mod_mul_montgomery(&tmp, &am, &am, mont, ctx)) {
->>>>>>> 2eb28897
+      if (!GFp_BN_mod_mul_mont(&tmp, &am, &am, n, n0)) {
         goto err;
       }
 
@@ -1076,12 +455,7 @@
 
       for (i = 3; i < numPowers; i++) {
         // Calculate a^i = a^(i-1) * a
-<<<<<<< HEAD
-        if (!GFp_BN_mod_mul_mont(&tmp, &am, &tmp, n, n0) ||
-            !copy_to_prebuf(&tmp, top, powerbuf, i, window)) {
-=======
-        if (!BN_mod_mul_montgomery(&tmp, &am, &tmp, mont, ctx)) {
->>>>>>> 2eb28897
+        if (!GFp_BN_mod_mul_mont(&tmp, &am, &tmp, n, n0)) {
           goto err;
         }
 
@@ -1100,9 +474,9 @@
     // Scan the exponent one window at a time starting from the most
     // significant bits.
     while (bits >= 0) {
-      wvalue = 0; // The 'value' of the window
-
-      // Scan the window, squaring the result as we go */
+      wvalue = 0;  // The 'value' of the window
+
+      // Scan the window, squaring the result as we go
       for (i = 0; i < window; i++, bits--) {
         if (!GFp_BN_mod_mul_mont(&tmp, &tmp, &tmp, n, n0)) {
           goto err;
