#! /usr/bin/env perl
# Copyright 2011-2016 The OpenSSL Project Authors. All Rights Reserved.
#
# Licensed under the OpenSSL license (the "License").  You may not use
# this file except in compliance with the License.  You can obtain a copy
# in the file LICENSE in the source distribution or at
# https://www.openssl.org/source/license.html


# ====================================================================
# Written by Andy Polyakov <appro@openssl.org> for the OpenSSL
# project. The module is, however, dual licensed under OpenSSL and
# CRYPTOGAMS licenses depending on where you obtain it. For further
# details see http://www.openssl.org/~appro/cryptogams/.
# ====================================================================

# August 2011.
#
# Companion to x86_64-mont.pl that optimizes cache-timing attack
# countermeasures. The subroutines are produced by replacing bp[i]
# references in their x86_64-mont.pl counterparts with cache-neutral
# references to powers table computed in BN_mod_exp_mont_consttime.
# In addition subroutine that scatters elements of the powers table
# is implemented, so that scatter-/gathering can be tuned without
# bn_exp.c modifications.

# August 2013.
#
# Add MULX/AD*X code paths and additional interfaces to optimize for
# branch prediction unit. For input lengths that are multiples of 8
# the np argument is not just modulus value, but one interleaved
# with 0. This is to optimize post-condition...

$flavour = shift;
$output  = shift;
if ($flavour =~ /\./) { $output = $flavour; undef $flavour; }

$win64=0; $win64=1 if ($flavour =~ /[nm]asm|mingw64/ || $output =~ /\.asm$/);

$0 =~ m/(.*[\/\\])[^\/\\]+$/; $dir=$1;
( $xlate="${dir}x86_64-xlate.pl" and -f $xlate ) or
( $xlate="${dir}../../../perlasm/x86_64-xlate.pl" and -f $xlate) or
die "can't locate x86_64-xlate.pl";

open OUT,"| \"$^X\" \"$xlate\" $flavour \"$output\"";
*STDOUT=*OUT;

# In upstream, this is controlled by shelling out to the compiler to check
# versions, but BoringSSL is intended to be used with pre-generated perlasm
# output, so this isn't useful anyway.
$addx = 1;

# int GFp_bn_mul_mont_gather5(
$rp="%rdi";	# BN_ULONG *rp,
$ap="%rsi";	# const BN_ULONG *ap,
$bp="%rdx";	# const BN_ULONG *bp,
$np="%rcx";	# const BN_ULONG *np,
$n0="%r8";	# const BN_ULONG *n0,
$num="%r9";	# int num,
		# int idx);	# 0 to 2^5-1, "index" in $bp holding
				# pre-computed powers of a', interlaced
				# in such manner that b[0] is $bp[idx],
				# b[1] is [2^5+idx], etc.
$lo0="%r10";
$hi0="%r11";
$hi1="%r13";
$i="%r14";
$j="%r15";
$m0="%rbx";
$m1="%rbp";

$code=<<___;
.text

.extern	GFp_ia32cap_P

.globl	GFp_bn_mul_mont_gather5
.type	GFp_bn_mul_mont_gather5,\@function,6
.align	64
GFp_bn_mul_mont_gather5:
.cfi_startproc
	mov	${num}d,${num}d
	mov	%rsp,%rax
.cfi_def_cfa_register	%rax
	test	\$7,${num}d
	jnz	.Lmul_enter
___
$code.=<<___ if ($addx);
	leaq	GFp_ia32cap_P(%rip),%r11
	mov	8(%r11),%r11d
___
$code.=<<___;
	jmp	.Lmul4x_enter

.align	16
.Lmul_enter:
	movd	`($win64?56:8)`(%rsp),%xmm5	# load 7th argument
	push	%rbx
.cfi_push	%rbx
	push	%rbp
.cfi_push	%rbp
	push	%r12
.cfi_push	%r12
	push	%r13
.cfi_push	%r13
	push	%r14
.cfi_push	%r14
	push	%r15
.cfi_push	%r15

	neg	$num
	mov	%rsp,%r11
	lea	-280(%rsp,$num,8),%r10	# future alloca(8*(num+2)+256+8)
	neg	$num			# restore $num
	and	\$-1024,%r10		# minimize TLB usage

	# An OS-agnostic version of __chkstk.
	#
	# Some OSes (Windows) insist on stack being "wired" to
	# physical memory in strictly sequential manner, i.e. if stack
	# allocation spans two pages, then reference to farmost one can
	# be punishable by SEGV. But page walking can do good even on
	# other OSes, because it guarantees that villain thread hits
	# the guard page before it can make damage to innocent one...
	sub	%r10,%r11
	and	\$-4096,%r11
	lea	(%r10,%r11),%rsp
	mov	(%rsp),%r11
	cmp	%r10,%rsp
	ja	.Lmul_page_walk
	jmp	.Lmul_page_walk_done

.Lmul_page_walk:
	lea	-4096(%rsp),%rsp
	mov	(%rsp),%r11
	cmp	%r10,%rsp
	ja	.Lmul_page_walk
.Lmul_page_walk_done:

	lea	.Linc(%rip),%r10
	mov	%rax,8(%rsp,$num,8)	# tp[num+1]=%rsp
.cfi_cfa_expression	%rsp+8,$num,8,mul,plus,deref,+8
.Lmul_body:

	lea	128($bp),%r12		# reassign $bp (+size optimization)
___
		$bp="%r12";
		$STRIDE=2**5*8;		# 5 is "window size"
		$N=$STRIDE/4;		# should match cache line size
$code.=<<___;
	movdqa	0(%r10),%xmm0		# 00000001000000010000000000000000
	movdqa	16(%r10),%xmm1		# 00000002000000020000000200000002
	lea	24-112(%rsp,$num,8),%r10# place the mask after tp[num+3] (+ICache optimization)
	and	\$-16,%r10

	pshufd	\$0,%xmm5,%xmm5		# broadcast index
	movdqa	%xmm1,%xmm4
	movdqa	%xmm1,%xmm2
___
########################################################################
# calculate mask by comparing 0..31 to index and save result to stack
#
$code.=<<___;
	paddd	%xmm0,%xmm1
	pcmpeqd	%xmm5,%xmm0		# compare to 1,0
	.byte	0x67
	movdqa	%xmm4,%xmm3
___
for($k=0;$k<$STRIDE/16-4;$k+=4) {
$code.=<<___;
	paddd	%xmm1,%xmm2
	pcmpeqd	%xmm5,%xmm1		# compare to 3,2
	movdqa	%xmm0,`16*($k+0)+112`(%r10)
	movdqa	%xmm4,%xmm0

	paddd	%xmm2,%xmm3
	pcmpeqd	%xmm5,%xmm2		# compare to 5,4
	movdqa	%xmm1,`16*($k+1)+112`(%r10)
	movdqa	%xmm4,%xmm1

	paddd	%xmm3,%xmm0
	pcmpeqd	%xmm5,%xmm3		# compare to 7,6
	movdqa	%xmm2,`16*($k+2)+112`(%r10)
	movdqa	%xmm4,%xmm2

	paddd	%xmm0,%xmm1
	pcmpeqd	%xmm5,%xmm0
	movdqa	%xmm3,`16*($k+3)+112`(%r10)
	movdqa	%xmm4,%xmm3
___
}
$code.=<<___;				# last iteration can be optimized
	paddd	%xmm1,%xmm2
	pcmpeqd	%xmm5,%xmm1
	movdqa	%xmm0,`16*($k+0)+112`(%r10)

	paddd	%xmm2,%xmm3
	.byte	0x67
	pcmpeqd	%xmm5,%xmm2
	movdqa	%xmm1,`16*($k+1)+112`(%r10)

	pcmpeqd	%xmm5,%xmm3
	movdqa	%xmm2,`16*($k+2)+112`(%r10)
	pand	`16*($k+0)-128`($bp),%xmm0	# while it's still in register

	pand	`16*($k+1)-128`($bp),%xmm1
	pand	`16*($k+2)-128`($bp),%xmm2
	movdqa	%xmm3,`16*($k+3)+112`(%r10)
	pand	`16*($k+3)-128`($bp),%xmm3
	por	%xmm2,%xmm0
	por	%xmm3,%xmm1
___
for($k=0;$k<$STRIDE/16-4;$k+=4) {
$code.=<<___;
	movdqa	`16*($k+0)-128`($bp),%xmm4
	movdqa	`16*($k+1)-128`($bp),%xmm5
	movdqa	`16*($k+2)-128`($bp),%xmm2
	pand	`16*($k+0)+112`(%r10),%xmm4
	movdqa	`16*($k+3)-128`($bp),%xmm3
	pand	`16*($k+1)+112`(%r10),%xmm5
	por	%xmm4,%xmm0
	pand	`16*($k+2)+112`(%r10),%xmm2
	por	%xmm5,%xmm1
	pand	`16*($k+3)+112`(%r10),%xmm3
	por	%xmm2,%xmm0
	por	%xmm3,%xmm1
___
}
$code.=<<___;
	por	%xmm1,%xmm0
	pshufd	\$0x4e,%xmm0,%xmm1
	por	%xmm1,%xmm0
	lea	$STRIDE($bp),$bp
	movq	%xmm0,$m0		# m0=bp[0]

	mov	($n0),$n0		# pull n0[0] value
	mov	($ap),%rax

	xor	$i,$i			# i=0
	xor	$j,$j			# j=0

	mov	$n0,$m1
	mulq	$m0			# ap[0]*bp[0]
	mov	%rax,$lo0
	mov	($np),%rax

	imulq	$lo0,$m1		# "tp[0]"*n0
	mov	%rdx,$hi0

	mulq	$m1			# np[0]*m1
	add	%rax,$lo0		# discarded
	mov	8($ap),%rax
	adc	\$0,%rdx
	mov	%rdx,$hi1

	lea	1($j),$j		# j++
	jmp	.L1st_enter

.align	16
.L1st:
	add	%rax,$hi1
	mov	($ap,$j,8),%rax
	adc	\$0,%rdx
	add	$hi0,$hi1		# np[j]*m1+ap[j]*bp[0]
	mov	$lo0,$hi0
	adc	\$0,%rdx
	mov	$hi1,-16(%rsp,$j,8)	# tp[j-1]
	mov	%rdx,$hi1

.L1st_enter:
	mulq	$m0			# ap[j]*bp[0]
	add	%rax,$hi0
	mov	($np,$j,8),%rax
	adc	\$0,%rdx
	lea	1($j),$j		# j++
	mov	%rdx,$lo0

	mulq	$m1			# np[j]*m1
	cmp	$num,$j
	jne	.L1st			# note that upon exit $j==$num, so
					# they can be used interchangeably

	add	%rax,$hi1
	adc	\$0,%rdx
	add	$hi0,$hi1		# np[j]*m1+ap[j]*bp[0]
	adc	\$0,%rdx
	mov	$hi1,-16(%rsp,$num,8)	# tp[num-1]
	mov	%rdx,$hi1
	mov	$lo0,$hi0

	xor	%rdx,%rdx
	add	$hi0,$hi1
	adc	\$0,%rdx
	mov	$hi1,-8(%rsp,$num,8)
	mov	%rdx,(%rsp,$num,8)	# store upmost overflow bit

	lea	1($i),$i		# i++
	jmp	.Louter
.align	16
.Louter:
	lea	24+128(%rsp,$num,8),%rdx	# where 256-byte mask is (+size optimization)
	and	\$-16,%rdx
	pxor	%xmm4,%xmm4
	pxor	%xmm5,%xmm5
___
for($k=0;$k<$STRIDE/16;$k+=4) {
$code.=<<___;
	movdqa	`16*($k+0)-128`($bp),%xmm0
	movdqa	`16*($k+1)-128`($bp),%xmm1
	movdqa	`16*($k+2)-128`($bp),%xmm2
	movdqa	`16*($k+3)-128`($bp),%xmm3
	pand	`16*($k+0)-128`(%rdx),%xmm0
	pand	`16*($k+1)-128`(%rdx),%xmm1
	por	%xmm0,%xmm4
	pand	`16*($k+2)-128`(%rdx),%xmm2
	por	%xmm1,%xmm5
	pand	`16*($k+3)-128`(%rdx),%xmm3
	por	%xmm2,%xmm4
	por	%xmm3,%xmm5
___
}
$code.=<<___;
	por	%xmm5,%xmm4
	pshufd	\$0x4e,%xmm4,%xmm0
	por	%xmm4,%xmm0
	lea	$STRIDE($bp),$bp

	mov	($ap),%rax		# ap[0]
	movq	%xmm0,$m0		# m0=bp[i]

	xor	$j,$j			# j=0
	mov	$n0,$m1
	mov	(%rsp),$lo0

	mulq	$m0			# ap[0]*bp[i]
	add	%rax,$lo0		# ap[0]*bp[i]+tp[0]
	mov	($np),%rax
	adc	\$0,%rdx

	imulq	$lo0,$m1		# tp[0]*n0
	mov	%rdx,$hi0

	mulq	$m1			# np[0]*m1
	add	%rax,$lo0		# discarded
	mov	8($ap),%rax
	adc	\$0,%rdx
	mov	8(%rsp),$lo0		# tp[1]
	mov	%rdx,$hi1

	lea	1($j),$j		# j++
	jmp	.Linner_enter

.align	16
.Linner:
	add	%rax,$hi1
	mov	($ap,$j,8),%rax
	adc	\$0,%rdx
	add	$lo0,$hi1		# np[j]*m1+ap[j]*bp[i]+tp[j]
	mov	(%rsp,$j,8),$lo0
	adc	\$0,%rdx
	mov	$hi1,-16(%rsp,$j,8)	# tp[j-1]
	mov	%rdx,$hi1

.Linner_enter:
	mulq	$m0			# ap[j]*bp[i]
	add	%rax,$hi0
	mov	($np,$j,8),%rax
	adc	\$0,%rdx
	add	$hi0,$lo0		# ap[j]*bp[i]+tp[j]
	mov	%rdx,$hi0
	adc	\$0,$hi0
	lea	1($j),$j		# j++

	mulq	$m1			# np[j]*m1
	cmp	$num,$j
	jne	.Linner			# note that upon exit $j==$num, so
					# they can be used interchangeably
	add	%rax,$hi1
	adc	\$0,%rdx
	add	$lo0,$hi1		# np[j]*m1+ap[j]*bp[i]+tp[j]
	mov	(%rsp,$num,8),$lo0
	adc	\$0,%rdx
	mov	$hi1,-16(%rsp,$num,8)	# tp[num-1]
	mov	%rdx,$hi1

	xor	%rdx,%rdx
	add	$hi0,$hi1
	adc	\$0,%rdx
	add	$lo0,$hi1		# pull upmost overflow bit
	adc	\$0,%rdx
	mov	$hi1,-8(%rsp,$num,8)
	mov	%rdx,(%rsp,$num,8)	# store upmost overflow bit

	lea	1($i),$i		# i++
	cmp	$num,$i
	jb	.Louter

	xor	$i,$i			# i=0 and clear CF!
	mov	(%rsp),%rax		# tp[0]
	lea	(%rsp),$ap		# borrow ap for tp
	mov	$num,$j			# j=num
	jmp	.Lsub
.align	16
.Lsub:	sbb	($np,$i,8),%rax
	mov	%rax,($rp,$i,8)		# rp[i]=tp[i]-np[i]
	mov	8($ap,$i,8),%rax	# tp[i+1]
	lea	1($i),$i		# i++
	dec	$j			# doesn't affect CF!
	jnz	.Lsub

	sbb	\$0,%rax		# handle upmost overflow bit
	mov	\$-1,%rbx
	xor	%rax,%rbx
	xor	$i,$i
	mov	$num,$j			# j=num

.Lcopy:					# conditional copy
	mov	($rp,$i,8),%rcx
	mov	(%rsp,$i,8),%rdx
	and	%rbx,%rcx
	and	%rax,%rdx
	mov	$i,(%rsp,$i,8)		# zap temporary vector
	or	%rcx,%rdx
	mov	%rdx,($rp,$i,8)		# rp[i]=tp[i]
	lea	1($i),$i
	sub	\$1,$j
	jnz	.Lcopy

	mov	8(%rsp,$num,8),%rsi	# restore %rsp
.cfi_def_cfa	%rsi,8
	mov	\$1,%rax

	mov	-48(%rsi),%r15
.cfi_restore	%r15
	mov	-40(%rsi),%r14
.cfi_restore	%r14
	mov	-32(%rsi),%r13
.cfi_restore	%r13
	mov	-24(%rsi),%r12
.cfi_restore	%r12
	mov	-16(%rsi),%rbp
.cfi_restore	%rbp
	mov	-8(%rsi),%rbx
.cfi_restore	%rbx
	lea	(%rsi),%rsp
.cfi_def_cfa_register	%rsp
.Lmul_epilogue:
	ret
.cfi_endproc
.size	GFp_bn_mul_mont_gather5,.-GFp_bn_mul_mont_gather5
___
{{{
my @A=("%r10","%r11");
my @N=("%r13","%rdi");
$code.=<<___;
.type	bn_mul4x_mont_gather5,\@function,6
.align	32
bn_mul4x_mont_gather5:
.cfi_startproc
	.byte	0x67
	mov	%rsp,%rax
.cfi_def_cfa_register	%rax
.Lmul4x_enter:
___
$code.=<<___ if ($addx);
	and	\$0x80108,%r11d
	cmp	\$0x80108,%r11d		# check for AD*X+BMI2+BMI1
	je	.Lmulx4x_enter
___
$code.=<<___;
	push	%rbx
.cfi_push	%rbx
	push	%rbp
.cfi_push	%rbp
	push	%r12
.cfi_push	%r12
	push	%r13
.cfi_push	%r13
	push	%r14
.cfi_push	%r14
	push	%r15
.cfi_push	%r15
.Lmul4x_prologue:

	.byte	0x67
	shl	\$3,${num}d		# convert $num to bytes
	lea	($num,$num,2),%r10	# 3*$num in bytes
	neg	$num			# -$num

	##############################################################
	# Ensure that stack frame doesn't alias with $rptr+3*$num
	# modulo 4096, which covers ret[num], am[num] and n[num]
	# (see bn_exp.c). This is done to allow memory disambiguation
	# logic do its magic. [Extra [num] is allocated in order
	# to align with GFp_bn_power5's frame, which is cleansed after
	# completing exponentiation. Extra 256 bytes is for power mask
	# calculated from 7th argument, the index.]
	#
	lea	-320(%rsp,$num,2),%r11
	mov	%rsp,%rbp
	sub	$rp,%r11
	and	\$4095,%r11
	cmp	%r11,%r10
	jb	.Lmul4xsp_alt
	sub	%r11,%rbp		# align with $rp
	lea	-320(%rbp,$num,2),%rbp	# future alloca(frame+2*num*8+256)
	jmp	.Lmul4xsp_done

.align	32
.Lmul4xsp_alt:
	lea	4096-320(,$num,2),%r10
	lea	-320(%rbp,$num,2),%rbp	# future alloca(frame+2*num*8+256)
	sub	%r10,%r11
	mov	\$0,%r10
	cmovc	%r10,%r11
	sub	%r11,%rbp
.Lmul4xsp_done:
	and	\$-64,%rbp
	mov	%rsp,%r11
	sub	%rbp,%r11
	and	\$-4096,%r11
	lea	(%rbp,%r11),%rsp
	mov	(%rsp),%r10
	cmp	%rbp,%rsp
	ja	.Lmul4x_page_walk
	jmp	.Lmul4x_page_walk_done

.Lmul4x_page_walk:
	lea	-4096(%rsp),%rsp
	mov	(%rsp),%r10
	cmp	%rbp,%rsp
	ja	.Lmul4x_page_walk
.Lmul4x_page_walk_done:

	neg	$num

	mov	%rax,40(%rsp)
.cfi_cfa_expression	%rsp+40,deref,+8
.Lmul4x_body:

	call	mul4x_internal

	mov	40(%rsp),%rsi		# restore %rsp
.cfi_def_cfa	%rsi,8
	mov	\$1,%rax

	mov	-48(%rsi),%r15
.cfi_restore	%r15
	mov	-40(%rsi),%r14
.cfi_restore	%r14
	mov	-32(%rsi),%r13
.cfi_restore	%r13
	mov	-24(%rsi),%r12
.cfi_restore	%r12
	mov	-16(%rsi),%rbp
.cfi_restore	%rbp
	mov	-8(%rsi),%rbx
.cfi_restore	%rbx
	lea	(%rsi),%rsp
.cfi_def_cfa_register	%rsp
.Lmul4x_epilogue:
	ret
.cfi_endproc
.size	bn_mul4x_mont_gather5,.-bn_mul4x_mont_gather5

.type	mul4x_internal,\@abi-omnipotent
.align	32
mul4x_internal:
.cfi_startproc
	shl	\$5,$num		# $num was in bytes
	movd	`($win64?56:8)`(%rax),%xmm5	# load 7th argument, index
	lea	.Linc(%rip),%rax
	lea	128(%rdx,$num),%r13	# end of powers table (+size optimization)
	shr	\$5,$num		# restore $num
___
		$bp="%r12";
		$STRIDE=2**5*8;		# 5 is "window size"
		$N=$STRIDE/4;		# should match cache line size
		$tp=$i;
$code.=<<___;
	movdqa	0(%rax),%xmm0		# 00000001000000010000000000000000
	movdqa	16(%rax),%xmm1		# 00000002000000020000000200000002
	lea	88-112(%rsp,$num),%r10	# place the mask after tp[num+1] (+ICache optimization)
	lea	128(%rdx),$bp		# size optimization

	pshufd	\$0,%xmm5,%xmm5		# broadcast index
	movdqa	%xmm1,%xmm4
	.byte	0x67,0x67
	movdqa	%xmm1,%xmm2
___
########################################################################
# calculate mask by comparing 0..31 to index and save result to stack
#
$code.=<<___;
	paddd	%xmm0,%xmm1
	pcmpeqd	%xmm5,%xmm0		# compare to 1,0
	.byte	0x67
	movdqa	%xmm4,%xmm3
___
for($i=0;$i<$STRIDE/16-4;$i+=4) {
$code.=<<___;
	paddd	%xmm1,%xmm2
	pcmpeqd	%xmm5,%xmm1		# compare to 3,2
	movdqa	%xmm0,`16*($i+0)+112`(%r10)
	movdqa	%xmm4,%xmm0

	paddd	%xmm2,%xmm3
	pcmpeqd	%xmm5,%xmm2		# compare to 5,4
	movdqa	%xmm1,`16*($i+1)+112`(%r10)
	movdqa	%xmm4,%xmm1

	paddd	%xmm3,%xmm0
	pcmpeqd	%xmm5,%xmm3		# compare to 7,6
	movdqa	%xmm2,`16*($i+2)+112`(%r10)
	movdqa	%xmm4,%xmm2

	paddd	%xmm0,%xmm1
	pcmpeqd	%xmm5,%xmm0
	movdqa	%xmm3,`16*($i+3)+112`(%r10)
	movdqa	%xmm4,%xmm3
___
}
$code.=<<___;				# last iteration can be optimized
	paddd	%xmm1,%xmm2
	pcmpeqd	%xmm5,%xmm1
	movdqa	%xmm0,`16*($i+0)+112`(%r10)

	paddd	%xmm2,%xmm3
	.byte	0x67
	pcmpeqd	%xmm5,%xmm2
	movdqa	%xmm1,`16*($i+1)+112`(%r10)

	pcmpeqd	%xmm5,%xmm3
	movdqa	%xmm2,`16*($i+2)+112`(%r10)
	pand	`16*($i+0)-128`($bp),%xmm0	# while it's still in register

	pand	`16*($i+1)-128`($bp),%xmm1
	pand	`16*($i+2)-128`($bp),%xmm2
	movdqa	%xmm3,`16*($i+3)+112`(%r10)
	pand	`16*($i+3)-128`($bp),%xmm3
	por	%xmm2,%xmm0
	por	%xmm3,%xmm1
___
for($i=0;$i<$STRIDE/16-4;$i+=4) {
$code.=<<___;
	movdqa	`16*($i+0)-128`($bp),%xmm4
	movdqa	`16*($i+1)-128`($bp),%xmm5
	movdqa	`16*($i+2)-128`($bp),%xmm2
	pand	`16*($i+0)+112`(%r10),%xmm4
	movdqa	`16*($i+3)-128`($bp),%xmm3
	pand	`16*($i+1)+112`(%r10),%xmm5
	por	%xmm4,%xmm0
	pand	`16*($i+2)+112`(%r10),%xmm2
	por	%xmm5,%xmm1
	pand	`16*($i+3)+112`(%r10),%xmm3
	por	%xmm2,%xmm0
	por	%xmm3,%xmm1
___
}
$code.=<<___;
	por	%xmm1,%xmm0
	pshufd	\$0x4e,%xmm0,%xmm1
	por	%xmm1,%xmm0
	lea	$STRIDE($bp),$bp
	movq	%xmm0,$m0		# m0=bp[0]

	mov	%r13,16+8(%rsp)		# save end of b[num]
	mov	$rp, 56+8(%rsp)		# save $rp

	mov	($n0),$n0		# pull n0[0] value
	mov	($ap),%rax
	lea	($ap,$num),$ap		# end of a[num]
	neg	$num

	mov	$n0,$m1
	mulq	$m0			# ap[0]*bp[0]
	mov	%rax,$A[0]
	mov	($np),%rax

	imulq	$A[0],$m1		# "tp[0]"*n0
	lea	64+8(%rsp),$tp
	mov	%rdx,$A[1]

	mulq	$m1			# np[0]*m1
	add	%rax,$A[0]		# discarded
	mov	8($ap,$num),%rax
	adc	\$0,%rdx
	mov	%rdx,$N[1]

	mulq	$m0
	add	%rax,$A[1]
	mov	8*1($np),%rax
	adc	\$0,%rdx
	mov	%rdx,$A[0]

	mulq	$m1
	add	%rax,$N[1]
	mov	16($ap,$num),%rax
	adc	\$0,%rdx
	add	$A[1],$N[1]
	lea	4*8($num),$j		# j=4
	lea	8*4($np),$np
	adc	\$0,%rdx
	mov	$N[1],($tp)
	mov	%rdx,$N[0]
	jmp	.L1st4x

.align	32
.L1st4x:
	mulq	$m0			# ap[j]*bp[0]
	add	%rax,$A[0]
	mov	-8*2($np),%rax
	lea	32($tp),$tp
	adc	\$0,%rdx
	mov	%rdx,$A[1]

	mulq	$m1			# np[j]*m1
	add	%rax,$N[0]
	mov	-8($ap,$j),%rax
	adc	\$0,%rdx
	add	$A[0],$N[0]		# np[j]*m1+ap[j]*bp[0]
	adc	\$0,%rdx
	mov	$N[0],-24($tp)		# tp[j-1]
	mov	%rdx,$N[1]

	mulq	$m0			# ap[j]*bp[0]
	add	%rax,$A[1]
	mov	-8*1($np),%rax
	adc	\$0,%rdx
	mov	%rdx,$A[0]

	mulq	$m1			# np[j]*m1
	add	%rax,$N[1]
	mov	($ap,$j),%rax
	adc	\$0,%rdx
	add	$A[1],$N[1]		# np[j]*m1+ap[j]*bp[0]
	adc	\$0,%rdx
	mov	$N[1],-16($tp)		# tp[j-1]
	mov	%rdx,$N[0]

	mulq	$m0			# ap[j]*bp[0]
	add	%rax,$A[0]
	mov	8*0($np),%rax
	adc	\$0,%rdx
	mov	%rdx,$A[1]

	mulq	$m1			# np[j]*m1
	add	%rax,$N[0]
	mov	8($ap,$j),%rax
	adc	\$0,%rdx
	add	$A[0],$N[0]		# np[j]*m1+ap[j]*bp[0]
	adc	\$0,%rdx
	mov	$N[0],-8($tp)		# tp[j-1]
	mov	%rdx,$N[1]

	mulq	$m0			# ap[j]*bp[0]
	add	%rax,$A[1]
	mov	8*1($np),%rax
	adc	\$0,%rdx
	mov	%rdx,$A[0]

	mulq	$m1			# np[j]*m1
	add	%rax,$N[1]
	mov	16($ap,$j),%rax
	adc	\$0,%rdx
	add	$A[1],$N[1]		# np[j]*m1+ap[j]*bp[0]
	lea	8*4($np),$np
	adc	\$0,%rdx
	mov	$N[1],($tp)		# tp[j-1]
	mov	%rdx,$N[0]

	add	\$32,$j			# j+=4
	jnz	.L1st4x

	mulq	$m0			# ap[j]*bp[0]
	add	%rax,$A[0]
	mov	-8*2($np),%rax
	lea	32($tp),$tp
	adc	\$0,%rdx
	mov	%rdx,$A[1]

	mulq	$m1			# np[j]*m1
	add	%rax,$N[0]
	mov	-8($ap),%rax
	adc	\$0,%rdx
	add	$A[0],$N[0]		# np[j]*m1+ap[j]*bp[0]
	adc	\$0,%rdx
	mov	$N[0],-24($tp)		# tp[j-1]
	mov	%rdx,$N[1]

	mulq	$m0			# ap[j]*bp[0]
	add	%rax,$A[1]
	mov	-8*1($np),%rax
	adc	\$0,%rdx
	mov	%rdx,$A[0]

	mulq	$m1			# np[j]*m1
	add	%rax,$N[1]
	mov	($ap,$num),%rax		# ap[0]
	adc	\$0,%rdx
	add	$A[1],$N[1]		# np[j]*m1+ap[j]*bp[0]
	adc	\$0,%rdx
	mov	$N[1],-16($tp)		# tp[j-1]
	mov	%rdx,$N[0]

	lea	($np,$num),$np		# rewind $np

	xor	$N[1],$N[1]
	add	$A[0],$N[0]
	adc	\$0,$N[1]
	mov	$N[0],-8($tp)

	jmp	.Louter4x

.align	32
.Louter4x:
	lea	16+128($tp),%rdx	# where 256-byte mask is (+size optimization)
	pxor	%xmm4,%xmm4
	pxor	%xmm5,%xmm5
___
for($i=0;$i<$STRIDE/16;$i+=4) {
$code.=<<___;
	movdqa	`16*($i+0)-128`($bp),%xmm0
	movdqa	`16*($i+1)-128`($bp),%xmm1
	movdqa	`16*($i+2)-128`($bp),%xmm2
	movdqa	`16*($i+3)-128`($bp),%xmm3
	pand	`16*($i+0)-128`(%rdx),%xmm0
	pand	`16*($i+1)-128`(%rdx),%xmm1
	por	%xmm0,%xmm4
	pand	`16*($i+2)-128`(%rdx),%xmm2
	por	%xmm1,%xmm5
	pand	`16*($i+3)-128`(%rdx),%xmm3
	por	%xmm2,%xmm4
	por	%xmm3,%xmm5
___
}
$code.=<<___;
	por	%xmm5,%xmm4
	pshufd	\$0x4e,%xmm4,%xmm0
	por	%xmm4,%xmm0
	lea	$STRIDE($bp),$bp
	movq	%xmm0,$m0		# m0=bp[i]

	mov	($tp,$num),$A[0]
	mov	$n0,$m1
	mulq	$m0			# ap[0]*bp[i]
	add	%rax,$A[0]		# ap[0]*bp[i]+tp[0]
	mov	($np),%rax
	adc	\$0,%rdx

	imulq	$A[0],$m1		# tp[0]*n0
	mov	%rdx,$A[1]
	mov	$N[1],($tp)		# store upmost overflow bit

	lea	($tp,$num),$tp		# rewind $tp

	mulq	$m1			# np[0]*m1
	add	%rax,$A[0]		# "$N[0]", discarded
	mov	8($ap,$num),%rax
	adc	\$0,%rdx
	mov	%rdx,$N[1]

	mulq	$m0			# ap[j]*bp[i]
	add	%rax,$A[1]
	mov	8*1($np),%rax
	adc	\$0,%rdx
	add	8($tp),$A[1]		# +tp[1]
	adc	\$0,%rdx
	mov	%rdx,$A[0]

	mulq	$m1			# np[j]*m1
	add	%rax,$N[1]
	mov	16($ap,$num),%rax
	adc	\$0,%rdx
	add	$A[1],$N[1]		# np[j]*m1+ap[j]*bp[i]+tp[j]
	lea	4*8($num),$j		# j=4
	lea	8*4($np),$np
	adc	\$0,%rdx
	mov	%rdx,$N[0]
	jmp	.Linner4x

.align	32
.Linner4x:
	mulq	$m0			# ap[j]*bp[i]
	add	%rax,$A[0]
	mov	-8*2($np),%rax
	adc	\$0,%rdx
	add	16($tp),$A[0]		# ap[j]*bp[i]+tp[j]
	lea	32($tp),$tp
	adc	\$0,%rdx
	mov	%rdx,$A[1]

	mulq	$m1			# np[j]*m1
	add	%rax,$N[0]
	mov	-8($ap,$j),%rax
	adc	\$0,%rdx
	add	$A[0],$N[0]
	adc	\$0,%rdx
	mov	$N[1],-32($tp)		# tp[j-1]
	mov	%rdx,$N[1]

	mulq	$m0			# ap[j]*bp[i]
	add	%rax,$A[1]
	mov	-8*1($np),%rax
	adc	\$0,%rdx
	add	-8($tp),$A[1]
	adc	\$0,%rdx
	mov	%rdx,$A[0]

	mulq	$m1			# np[j]*m1
	add	%rax,$N[1]
	mov	($ap,$j),%rax
	adc	\$0,%rdx
	add	$A[1],$N[1]
	adc	\$0,%rdx
	mov	$N[0],-24($tp)		# tp[j-1]
	mov	%rdx,$N[0]

	mulq	$m0			# ap[j]*bp[i]
	add	%rax,$A[0]
	mov	8*0($np),%rax
	adc	\$0,%rdx
	add	($tp),$A[0]		# ap[j]*bp[i]+tp[j]
	adc	\$0,%rdx
	mov	%rdx,$A[1]

	mulq	$m1			# np[j]*m1
	add	%rax,$N[0]
	mov	8($ap,$j),%rax
	adc	\$0,%rdx
	add	$A[0],$N[0]
	adc	\$0,%rdx
	mov	$N[1],-16($tp)		# tp[j-1]
	mov	%rdx,$N[1]

	mulq	$m0			# ap[j]*bp[i]
	add	%rax,$A[1]
	mov	8*1($np),%rax
	adc	\$0,%rdx
	add	8($tp),$A[1]
	adc	\$0,%rdx
	mov	%rdx,$A[0]

	mulq	$m1			# np[j]*m1
	add	%rax,$N[1]
	mov	16($ap,$j),%rax
	adc	\$0,%rdx
	add	$A[1],$N[1]
	lea	8*4($np),$np
	adc	\$0,%rdx
	mov	$N[0],-8($tp)		# tp[j-1]
	mov	%rdx,$N[0]

	add	\$32,$j			# j+=4
	jnz	.Linner4x

	mulq	$m0			# ap[j]*bp[i]
	add	%rax,$A[0]
	mov	-8*2($np),%rax
	adc	\$0,%rdx
	add	16($tp),$A[0]		# ap[j]*bp[i]+tp[j]
	lea	32($tp),$tp
	adc	\$0,%rdx
	mov	%rdx,$A[1]

	mulq	$m1			# np[j]*m1
	add	%rax,$N[0]
	mov	-8($ap),%rax
	adc	\$0,%rdx
	add	$A[0],$N[0]
	adc	\$0,%rdx
	mov	$N[1],-32($tp)		# tp[j-1]
	mov	%rdx,$N[1]

	mulq	$m0			# ap[j]*bp[i]
	add	%rax,$A[1]
	mov	$m1,%rax
	mov	-8*1($np),$m1
	adc	\$0,%rdx
	add	-8($tp),$A[1]
	adc	\$0,%rdx
	mov	%rdx,$A[0]

	mulq	$m1			# np[j]*m1
	add	%rax,$N[1]
	mov	($ap,$num),%rax		# ap[0]
	adc	\$0,%rdx
	add	$A[1],$N[1]
	adc	\$0,%rdx
	mov	$N[0],-24($tp)		# tp[j-1]
	mov	%rdx,$N[0]

	mov	$N[1],-16($tp)		# tp[j-1]
	lea	($np,$num),$np		# rewind $np

	xor	$N[1],$N[1]
	add	$A[0],$N[0]
	adc	\$0,$N[1]
	add	($tp),$N[0]		# pull upmost overflow bit
	adc	\$0,$N[1]		# upmost overflow bit
	mov	$N[0],-8($tp)

	cmp	16+8(%rsp),$bp
	jb	.Louter4x
___
if (1) {
$code.=<<___;
	xor	%rax,%rax
	sub	$N[0],$m1		# compare top-most words
	adc	$j,$j			# $j is zero
	or	$j,$N[1]
	sub	$N[1],%rax		# %rax=-$N[1]
	lea	($tp,$num),%rbx		# tptr in .sqr4x_sub
	mov	($np),%r12
	lea	($np),%rbp		# nptr in .sqr4x_sub
	mov	%r9,%rcx
	sar	\$3+2,%rcx
	mov	56+8(%rsp),%rdi		# rptr in .sqr4x_sub
	dec	%r12			# so that after 'not' we get -n[0]
	xor	%r10,%r10
	mov	8*1(%rbp),%r13
	mov	8*2(%rbp),%r14
	mov	8*3(%rbp),%r15
	jmp	.Lsqr4x_sub_entry
___
} else {
my @ri=("%rax",$bp,$m0,$m1);
my $rp="%rdx";
$code.=<<___
	xor	\$1,$N[1]
	lea	($tp,$num),$tp		# rewind $tp
	sar	\$5,$num		# cf=0
	lea	($np,$N[1],8),$np
	mov	56+8(%rsp),$rp		# restore $rp
	jmp	.Lsub4x

.align	32
.Lsub4x:
	.byte	0x66
	mov	8*0($tp),@ri[0]
	mov	8*1($tp),@ri[1]
	.byte	0x66
	sbb	16*0($np),@ri[0]
	mov	8*2($tp),@ri[2]
	sbb	16*1($np),@ri[1]
	mov	3*8($tp),@ri[3]
	lea	4*8($tp),$tp
	sbb	16*2($np),@ri[2]
	mov	@ri[0],8*0($rp)
	sbb	16*3($np),@ri[3]
	lea	16*4($np),$np
	mov	@ri[1],8*1($rp)
	mov	@ri[2],8*2($rp)
	mov	@ri[3],8*3($rp)
	lea	8*4($rp),$rp

	inc	$num
	jnz	.Lsub4x

	ret
___
}
$code.=<<___;
.cfi_endproc
.size	mul4x_internal,.-mul4x_internal
___
}}}
{{{
######################################################################
# void GFp_bn_power5(
my $rptr="%rdi";	# BN_ULONG *rptr,
my $aptr="%rsi";	# const BN_ULONG *aptr,
my $bptr="%rdx";	# const void *table,
my $nptr="%rcx";	# const BN_ULONG *nptr,
my $n0  ="%r8";		# const BN_ULONG *n0);
my $num ="%r9";		# int num, has to be divisible by 8
			# int pwr

my ($i,$j,$tptr)=("%rbp","%rcx",$rptr);
my @A0=("%r10","%r11");
my @A1=("%r12","%r13");
my ($a0,$a1,$ai)=("%r14","%r15","%rbx");

$code.=<<___;
.globl	GFp_bn_power5
.type	GFp_bn_power5,\@function,6
.align	32
GFp_bn_power5:
.cfi_startproc
	mov	%rsp,%rax
.cfi_def_cfa_register	%rax
___
$code.=<<___ if ($addx);
	leaq	GFp_ia32cap_P(%rip),%r11
	mov	8(%r11),%r11d
	and	\$0x80108,%r11d
	cmp	\$0x80108,%r11d		# check for AD*X+BMI2+BMI1
	je	.Lpowerx5_enter
___
$code.=<<___;
	push	%rbx
.cfi_push	%rbx
	push	%rbp
.cfi_push	%rbp
	push	%r12
.cfi_push	%r12
	push	%r13
.cfi_push	%r13
	push	%r14
.cfi_push	%r14
	push	%r15
.cfi_push	%r15
.Lpower5_prologue:

	shl	\$3,${num}d		# convert $num to bytes
	lea	($num,$num,2),%r10d	# 3*$num
	neg	$num
	mov	($n0),$n0		# *n0

	##############################################################
	# Ensure that stack frame doesn't alias with $rptr+3*$num
	# modulo 4096, which covers ret[num], am[num] and n[num]
	# (see bn_exp.c). This is done to allow memory disambiguation
	# logic do its magic. [Extra 256 bytes is for power mask
	# calculated from 7th argument, the index.]
	#
	lea	-320(%rsp,$num,2),%r11
	mov	%rsp,%rbp
	sub	$rptr,%r11
	and	\$4095,%r11
	cmp	%r11,%r10
	jb	.Lpwr_sp_alt
	sub	%r11,%rbp		# align with $aptr
	lea	-320(%rbp,$num,2),%rbp	# future alloca(frame+2*num*8+256)
	jmp	.Lpwr_sp_done

.align	32
.Lpwr_sp_alt:
	lea	4096-320(,$num,2),%r10
	lea	-320(%rbp,$num,2),%rbp	# future alloca(frame+2*num*8+256)
	sub	%r10,%r11
	mov	\$0,%r10
	cmovc	%r10,%r11
	sub	%r11,%rbp
.Lpwr_sp_done:
	and	\$-64,%rbp
	mov	%rsp,%r11
	sub	%rbp,%r11
	and	\$-4096,%r11
	lea	(%rbp,%r11),%rsp
	mov	(%rsp),%r10
	cmp	%rbp,%rsp
	ja	.Lpwr_page_walk
	jmp	.Lpwr_page_walk_done

.Lpwr_page_walk:
	lea	-4096(%rsp),%rsp
	mov	(%rsp),%r10
	cmp	%rbp,%rsp
	ja	.Lpwr_page_walk
.Lpwr_page_walk_done:

	mov	$num,%r10
	neg	$num

	##############################################################
	# Stack layout
	#
	# +0	saved $num, used in reduction section
	# +8	&t[2*$num], used in reduction section
	# +32	saved *n0
	# +40	saved %rsp
	# +48	t[2*$num]
	#
	mov	$n0,  32(%rsp)
	mov	%rax, 40(%rsp)		# save original %rsp
.cfi_cfa_expression	%rsp+40,deref,+8
.Lpower5_body:
	movq	$rptr,%xmm1		# save $rptr, used in sqr8x
	movq	$nptr,%xmm2		# save $nptr
	movq	%r10, %xmm3		# -$num, used in sqr8x
	movq	$bptr,%xmm4

	call	__bn_sqr8x_internal
	call	__bn_post4x_internal
	call	__bn_sqr8x_internal
	call	__bn_post4x_internal
	call	__bn_sqr8x_internal
	call	__bn_post4x_internal
	call	__bn_sqr8x_internal
	call	__bn_post4x_internal
	call	__bn_sqr8x_internal
	call	__bn_post4x_internal

	movq	%xmm2,$nptr
	movq	%xmm4,$bptr
	mov	$aptr,$rptr
	mov	40(%rsp),%rax
	lea	32(%rsp),$n0

	call	mul4x_internal

	mov	40(%rsp),%rsi		# restore %rsp
.cfi_def_cfa	%rsi,8
	mov	\$1,%rax
	mov	-48(%rsi),%r15
.cfi_restore	%r15
	mov	-40(%rsi),%r14
.cfi_restore	%r14
	mov	-32(%rsi),%r13
.cfi_restore	%r13
	mov	-24(%rsi),%r12
.cfi_restore	%r12
	mov	-16(%rsi),%rbp
.cfi_restore	%rbp
	mov	-8(%rsi),%rbx
.cfi_restore	%rbx
	lea	(%rsi),%rsp
.cfi_def_cfa_register	%rsp
.Lpower5_epilogue:
	ret
.cfi_endproc
.size	GFp_bn_power5,.-GFp_bn_power5

.globl	GFp_bn_sqr8x_internal
.hidden	GFp_bn_sqr8x_internal
.type	GFp_bn_sqr8x_internal,\@abi-omnipotent
.align	32
GFp_bn_sqr8x_internal:
__bn_sqr8x_internal:
.cfi_startproc
	##############################################################
	# Squaring part:
	#
	# a) multiply-n-add everything but a[i]*a[i];
	# b) shift result of a) by 1 to the left and accumulate
	#    a[i]*a[i] products;
	#
	##############################################################
	#                                                     a[1]a[0]
	#                                                 a[2]a[0]
	#                                             a[3]a[0]
	#                                             a[2]a[1]
	#                                         a[4]a[0]
	#                                         a[3]a[1]
	#                                     a[5]a[0]
	#                                     a[4]a[1]
	#                                     a[3]a[2]
	#                                 a[6]a[0]
	#                                 a[5]a[1]
	#                                 a[4]a[2]
	#                             a[7]a[0]
	#                             a[6]a[1]
	#                             a[5]a[2]
	#                             a[4]a[3]
	#                         a[7]a[1]
	#                         a[6]a[2]
	#                         a[5]a[3]
	#                     a[7]a[2]
	#                     a[6]a[3]
	#                     a[5]a[4]
	#                 a[7]a[3]
	#                 a[6]a[4]
	#             a[7]a[4]
	#             a[6]a[5]
	#         a[7]a[5]
	#     a[7]a[6]
	#                                                     a[1]a[0]
	#                                                 a[2]a[0]
	#                                             a[3]a[0]
	#                                         a[4]a[0]
	#                                     a[5]a[0]
	#                                 a[6]a[0]
	#                             a[7]a[0]
	#                                             a[2]a[1]
	#                                         a[3]a[1]
	#                                     a[4]a[1]
	#                                 a[5]a[1]
	#                             a[6]a[1]
	#                         a[7]a[1]
	#                                     a[3]a[2]
	#                                 a[4]a[2]
	#                             a[5]a[2]
	#                         a[6]a[2]
	#                     a[7]a[2]
	#                             a[4]a[3]
	#                         a[5]a[3]
	#                     a[6]a[3]
	#                 a[7]a[3]
	#                     a[5]a[4]
	#                 a[6]a[4]
	#             a[7]a[4]
	#             a[6]a[5]
	#         a[7]a[5]
	#     a[7]a[6]
	#                                                         a[0]a[0]
	#                                                 a[1]a[1]
	#                                         a[2]a[2]
	#                                 a[3]a[3]
	#                         a[4]a[4]
	#                 a[5]a[5]
	#         a[6]a[6]
	# a[7]a[7]

	lea	32(%r10),$i		# $i=-($num-32)
	lea	($aptr,$num),$aptr	# end of a[] buffer, ($aptr,$i)=&ap[2]

	mov	$num,$j			# $j=$num

					# comments apply to $num==8 case
	mov	-32($aptr,$i),$a0	# a[0]
	lea	48+8(%rsp,$num,2),$tptr	# end of tp[] buffer, &tp[2*$num]
	mov	-24($aptr,$i),%rax	# a[1]
	lea	-32($tptr,$i),$tptr	# end of tp[] window, &tp[2*$num-"$i"]
	mov	-16($aptr,$i),$ai	# a[2]
	mov	%rax,$a1

	mul	$a0			# a[1]*a[0]
	mov	%rax,$A0[0]		# a[1]*a[0]
	 mov	$ai,%rax		# a[2]
	mov	%rdx,$A0[1]
	mov	$A0[0],-24($tptr,$i)	# t[1]

	mul	$a0			# a[2]*a[0]
	add	%rax,$A0[1]
	 mov	$ai,%rax
	adc	\$0,%rdx
	mov	$A0[1],-16($tptr,$i)	# t[2]
	mov	%rdx,$A0[0]


	 mov	-8($aptr,$i),$ai	# a[3]
	mul	$a1			# a[2]*a[1]
	mov	%rax,$A1[0]		# a[2]*a[1]+t[3]
	 mov	$ai,%rax
	mov	%rdx,$A1[1]

	 lea	($i),$j
	mul	$a0			# a[3]*a[0]
	add	%rax,$A0[0]		# a[3]*a[0]+a[2]*a[1]+t[3]
	 mov	$ai,%rax
	mov	%rdx,$A0[1]
	adc	\$0,$A0[1]
	add	$A1[0],$A0[0]
	adc	\$0,$A0[1]
	mov	$A0[0],-8($tptr,$j)	# t[3]
	jmp	.Lsqr4x_1st

.align	32
.Lsqr4x_1st:
	 mov	($aptr,$j),$ai		# a[4]
	mul	$a1			# a[3]*a[1]
	add	%rax,$A1[1]		# a[3]*a[1]+t[4]
	 mov	$ai,%rax
	mov	%rdx,$A1[0]
	adc	\$0,$A1[0]

	mul	$a0			# a[4]*a[0]
	add	%rax,$A0[1]		# a[4]*a[0]+a[3]*a[1]+t[4]
	 mov	$ai,%rax		# a[3]
	 mov	8($aptr,$j),$ai		# a[5]
	mov	%rdx,$A0[0]
	adc	\$0,$A0[0]
	add	$A1[1],$A0[1]
	adc	\$0,$A0[0]


	mul	$a1			# a[4]*a[3]
	add	%rax,$A1[0]		# a[4]*a[3]+t[5]
	 mov	$ai,%rax
	 mov	$A0[1],($tptr,$j)	# t[4]
	mov	%rdx,$A1[1]
	adc	\$0,$A1[1]

	mul	$a0			# a[5]*a[2]
	add	%rax,$A0[0]		# a[5]*a[2]+a[4]*a[3]+t[5]
	 mov	$ai,%rax
	 mov	16($aptr,$j),$ai	# a[6]
	mov	%rdx,$A0[1]
	adc	\$0,$A0[1]
	add	$A1[0],$A0[0]
	adc	\$0,$A0[1]

	mul	$a1			# a[5]*a[3]
	add	%rax,$A1[1]		# a[5]*a[3]+t[6]
	 mov	$ai,%rax
	 mov	$A0[0],8($tptr,$j)	# t[5]
	mov	%rdx,$A1[0]
	adc	\$0,$A1[0]

	mul	$a0			# a[6]*a[2]
	add	%rax,$A0[1]		# a[6]*a[2]+a[5]*a[3]+t[6]
	 mov	$ai,%rax		# a[3]
	 mov	24($aptr,$j),$ai	# a[7]
	mov	%rdx,$A0[0]
	adc	\$0,$A0[0]
	add	$A1[1],$A0[1]
	adc	\$0,$A0[0]


	mul	$a1			# a[6]*a[5]
	add	%rax,$A1[0]		# a[6]*a[5]+t[7]
	 mov	$ai,%rax
	 mov	$A0[1],16($tptr,$j)	# t[6]
	mov	%rdx,$A1[1]
	adc	\$0,$A1[1]
	 lea	32($j),$j

	mul	$a0			# a[7]*a[4]
	add	%rax,$A0[0]		# a[7]*a[4]+a[6]*a[5]+t[6]
	 mov	$ai,%rax
	mov	%rdx,$A0[1]
	adc	\$0,$A0[1]
	add	$A1[0],$A0[0]
	adc	\$0,$A0[1]
	mov	$A0[0],-8($tptr,$j)	# t[7]

	cmp	\$0,$j
	jne	.Lsqr4x_1st

	mul	$a1			# a[7]*a[5]
	add	%rax,$A1[1]
	lea	16($i),$i
	adc	\$0,%rdx
	add	$A0[1],$A1[1]
	adc	\$0,%rdx

	mov	$A1[1],($tptr)		# t[8]
	mov	%rdx,$A1[0]
	mov	%rdx,8($tptr)		# t[9]
	jmp	.Lsqr4x_outer

.align	32
.Lsqr4x_outer:				# comments apply to $num==6 case
	mov	-32($aptr,$i),$a0	# a[0]
	lea	48+8(%rsp,$num,2),$tptr	# end of tp[] buffer, &tp[2*$num]
	mov	-24($aptr,$i),%rax	# a[1]
	lea	-32($tptr,$i),$tptr	# end of tp[] window, &tp[2*$num-"$i"]
	mov	-16($aptr,$i),$ai	# a[2]
	mov	%rax,$a1

	mul	$a0			# a[1]*a[0]
	mov	-24($tptr,$i),$A0[0]	# t[1]
	add	%rax,$A0[0]		# a[1]*a[0]+t[1]
	 mov	$ai,%rax		# a[2]
	adc	\$0,%rdx
	mov	$A0[0],-24($tptr,$i)	# t[1]
	mov	%rdx,$A0[1]

	mul	$a0			# a[2]*a[0]
	add	%rax,$A0[1]
	 mov	$ai,%rax
	adc	\$0,%rdx
	add	-16($tptr,$i),$A0[1]	# a[2]*a[0]+t[2]
	mov	%rdx,$A0[0]
	adc	\$0,$A0[0]
	mov	$A0[1],-16($tptr,$i)	# t[2]

	xor	$A1[0],$A1[0]

	 mov	-8($aptr,$i),$ai	# a[3]
	mul	$a1			# a[2]*a[1]
	add	%rax,$A1[0]		# a[2]*a[1]+t[3]
	 mov	$ai,%rax
	adc	\$0,%rdx
	add	-8($tptr,$i),$A1[0]
	mov	%rdx,$A1[1]
	adc	\$0,$A1[1]

	mul	$a0			# a[3]*a[0]
	add	%rax,$A0[0]		# a[3]*a[0]+a[2]*a[1]+t[3]
	 mov	$ai,%rax
	adc	\$0,%rdx
	add	$A1[0],$A0[0]
	mov	%rdx,$A0[1]
	adc	\$0,$A0[1]
	mov	$A0[0],-8($tptr,$i)	# t[3]

	lea	($i),$j
	jmp	.Lsqr4x_inner

.align	32
.Lsqr4x_inner:
	 mov	($aptr,$j),$ai		# a[4]
	mul	$a1			# a[3]*a[1]
	add	%rax,$A1[1]		# a[3]*a[1]+t[4]
	 mov	$ai,%rax
	mov	%rdx,$A1[0]
	adc	\$0,$A1[0]
	add	($tptr,$j),$A1[1]
	adc	\$0,$A1[0]

	.byte	0x67
	mul	$a0			# a[4]*a[0]
	add	%rax,$A0[1]		# a[4]*a[0]+a[3]*a[1]+t[4]
	 mov	$ai,%rax		# a[3]
	 mov	8($aptr,$j),$ai		# a[5]
	mov	%rdx,$A0[0]
	adc	\$0,$A0[0]
	add	$A1[1],$A0[1]
	adc	\$0,$A0[0]

	mul	$a1			# a[4]*a[3]
	add	%rax,$A1[0]		# a[4]*a[3]+t[5]
	mov	$A0[1],($tptr,$j)	# t[4]
	 mov	$ai,%rax
	mov	%rdx,$A1[1]
	adc	\$0,$A1[1]
	add	8($tptr,$j),$A1[0]
	lea	16($j),$j		# j++
	adc	\$0,$A1[1]

	mul	$a0			# a[5]*a[2]
	add	%rax,$A0[0]		# a[5]*a[2]+a[4]*a[3]+t[5]
	 mov	$ai,%rax
	adc	\$0,%rdx
	add	$A1[0],$A0[0]
	mov	%rdx,$A0[1]
	adc	\$0,$A0[1]
	mov	$A0[0],-8($tptr,$j)	# t[5], "preloaded t[1]" below

	cmp	\$0,$j
	jne	.Lsqr4x_inner

	.byte	0x67
	mul	$a1			# a[5]*a[3]
	add	%rax,$A1[1]
	adc	\$0,%rdx
	add	$A0[1],$A1[1]
	adc	\$0,%rdx

	mov	$A1[1],($tptr)		# t[6], "preloaded t[2]" below
	mov	%rdx,$A1[0]
	mov	%rdx,8($tptr)		# t[7], "preloaded t[3]" below

	add	\$16,$i
	jnz	.Lsqr4x_outer

					# comments apply to $num==4 case
	mov	-32($aptr),$a0		# a[0]
	lea	48+8(%rsp,$num,2),$tptr	# end of tp[] buffer, &tp[2*$num]
	mov	-24($aptr),%rax		# a[1]
	lea	-32($tptr,$i),$tptr	# end of tp[] window, &tp[2*$num-"$i"]
	mov	-16($aptr),$ai		# a[2]
	mov	%rax,$a1

	mul	$a0			# a[1]*a[0]
	add	%rax,$A0[0]		# a[1]*a[0]+t[1], preloaded t[1]
	 mov	$ai,%rax		# a[2]
	mov	%rdx,$A0[1]
	adc	\$0,$A0[1]

	mul	$a0			# a[2]*a[0]
	add	%rax,$A0[1]
	 mov	$ai,%rax
	 mov	$A0[0],-24($tptr)	# t[1]
	mov	%rdx,$A0[0]
	adc	\$0,$A0[0]
	add	$A1[1],$A0[1]		# a[2]*a[0]+t[2], preloaded t[2]
	 mov	-8($aptr),$ai		# a[3]
	adc	\$0,$A0[0]

	mul	$a1			# a[2]*a[1]
	add	%rax,$A1[0]		# a[2]*a[1]+t[3], preloaded t[3]
	 mov	$ai,%rax
	 mov	$A0[1],-16($tptr)	# t[2]
	mov	%rdx,$A1[1]
	adc	\$0,$A1[1]

	mul	$a0			# a[3]*a[0]
	add	%rax,$A0[0]		# a[3]*a[0]+a[2]*a[1]+t[3]
	 mov	$ai,%rax
	mov	%rdx,$A0[1]
	adc	\$0,$A0[1]
	add	$A1[0],$A0[0]
	adc	\$0,$A0[1]
	mov	$A0[0],-8($tptr)	# t[3]

	mul	$a1			# a[3]*a[1]
	add	%rax,$A1[1]
	 mov	-16($aptr),%rax		# a[2]
	adc	\$0,%rdx
	add	$A0[1],$A1[1]
	adc	\$0,%rdx

	mov	$A1[1],($tptr)		# t[4]
	mov	%rdx,$A1[0]
	mov	%rdx,8($tptr)		# t[5]

	mul	$ai			# a[2]*a[3]
___
{
my ($shift,$carry)=($a0,$a1);
my @S=(@A1,$ai,$n0);
$code.=<<___;
	 add	\$16,$i
	 xor	$shift,$shift
	 sub	$num,$i			# $i=16-$num
	 xor	$carry,$carry

	add	$A1[0],%rax		# t[5]
	adc	\$0,%rdx
	mov	%rax,8($tptr)		# t[5]
	mov	%rdx,16($tptr)		# t[6]
	mov	$carry,24($tptr)	# t[7]

	 mov	-16($aptr,$i),%rax	# a[0]
	lea	48+8(%rsp),$tptr
	 xor	$A0[0],$A0[0]		# t[0]
	 mov	8($tptr),$A0[1]		# t[1]

	lea	($shift,$A0[0],2),$S[0]	# t[2*i]<<1 | shift
	shr	\$63,$A0[0]
	lea	($j,$A0[1],2),$S[1]	# t[2*i+1]<<1 |
	shr	\$63,$A0[1]
	or	$A0[0],$S[1]		# | t[2*i]>>63
	 mov	16($tptr),$A0[0]	# t[2*i+2]	# prefetch
	mov	$A0[1],$shift		# shift=t[2*i+1]>>63
	mul	%rax			# a[i]*a[i]
	neg	$carry			# mov $carry,cf
	 mov	24($tptr),$A0[1]	# t[2*i+2+1]	# prefetch
	adc	%rax,$S[0]
	 mov	-8($aptr,$i),%rax	# a[i+1]	# prefetch
	mov	$S[0],($tptr)
	adc	%rdx,$S[1]

	lea	($shift,$A0[0],2),$S[2]	# t[2*i]<<1 | shift
	 mov	$S[1],8($tptr)
	 sbb	$carry,$carry		# mov cf,$carry
	shr	\$63,$A0[0]
	lea	($j,$A0[1],2),$S[3]	# t[2*i+1]<<1 |
	shr	\$63,$A0[1]
	or	$A0[0],$S[3]		# | t[2*i]>>63
	 mov	32($tptr),$A0[0]	# t[2*i+2]	# prefetch
	mov	$A0[1],$shift		# shift=t[2*i+1]>>63
	mul	%rax			# a[i]*a[i]
	neg	$carry			# mov $carry,cf
	 mov	40($tptr),$A0[1]	# t[2*i+2+1]	# prefetch
	adc	%rax,$S[2]
	 mov	0($aptr,$i),%rax	# a[i+1]	# prefetch
	mov	$S[2],16($tptr)
	adc	%rdx,$S[3]
	lea	16($i),$i
	mov	$S[3],24($tptr)
	sbb	$carry,$carry		# mov cf,$carry
	lea	64($tptr),$tptr
	jmp	.Lsqr4x_shift_n_add

.align	32
.Lsqr4x_shift_n_add:
	lea	($shift,$A0[0],2),$S[0]	# t[2*i]<<1 | shift
	shr	\$63,$A0[0]
	lea	($j,$A0[1],2),$S[1]	# t[2*i+1]<<1 |
	shr	\$63,$A0[1]
	or	$A0[0],$S[1]		# | t[2*i]>>63
	 mov	-16($tptr),$A0[0]	# t[2*i+2]	# prefetch
	mov	$A0[1],$shift		# shift=t[2*i+1]>>63
	mul	%rax			# a[i]*a[i]
	neg	$carry			# mov $carry,cf
	 mov	-8($tptr),$A0[1]	# t[2*i+2+1]	# prefetch
	adc	%rax,$S[0]
	 mov	-8($aptr,$i),%rax	# a[i+1]	# prefetch
	mov	$S[0],-32($tptr)
	adc	%rdx,$S[1]

	lea	($shift,$A0[0],2),$S[2]	# t[2*i]<<1 | shift
	 mov	$S[1],-24($tptr)
	 sbb	$carry,$carry		# mov cf,$carry
	shr	\$63,$A0[0]
	lea	($j,$A0[1],2),$S[3]	# t[2*i+1]<<1 |
	shr	\$63,$A0[1]
	or	$A0[0],$S[3]		# | t[2*i]>>63
	 mov	0($tptr),$A0[0]		# t[2*i+2]	# prefetch
	mov	$A0[1],$shift		# shift=t[2*i+1]>>63
	mul	%rax			# a[i]*a[i]
	neg	$carry			# mov $carry,cf
	 mov	8($tptr),$A0[1]		# t[2*i+2+1]	# prefetch
	adc	%rax,$S[2]
	 mov	0($aptr,$i),%rax	# a[i+1]	# prefetch
	mov	$S[2],-16($tptr)
	adc	%rdx,$S[3]

	lea	($shift,$A0[0],2),$S[0]	# t[2*i]<<1 | shift
	 mov	$S[3],-8($tptr)
	 sbb	$carry,$carry		# mov cf,$carry
	shr	\$63,$A0[0]
	lea	($j,$A0[1],2),$S[1]	# t[2*i+1]<<1 |
	shr	\$63,$A0[1]
	or	$A0[0],$S[1]		# | t[2*i]>>63
	 mov	16($tptr),$A0[0]	# t[2*i+2]	# prefetch
	mov	$A0[1],$shift		# shift=t[2*i+1]>>63
	mul	%rax			# a[i]*a[i]
	neg	$carry			# mov $carry,cf
	 mov	24($tptr),$A0[1]	# t[2*i+2+1]	# prefetch
	adc	%rax,$S[0]
	 mov	8($aptr,$i),%rax	# a[i+1]	# prefetch
	mov	$S[0],0($tptr)
	adc	%rdx,$S[1]

	lea	($shift,$A0[0],2),$S[2]	# t[2*i]<<1 | shift
	 mov	$S[1],8($tptr)
	 sbb	$carry,$carry		# mov cf,$carry
	shr	\$63,$A0[0]
	lea	($j,$A0[1],2),$S[3]	# t[2*i+1]<<1 |
	shr	\$63,$A0[1]
	or	$A0[0],$S[3]		# | t[2*i]>>63
	 mov	32($tptr),$A0[0]	# t[2*i+2]	# prefetch
	mov	$A0[1],$shift		# shift=t[2*i+1]>>63
	mul	%rax			# a[i]*a[i]
	neg	$carry			# mov $carry,cf
	 mov	40($tptr),$A0[1]	# t[2*i+2+1]	# prefetch
	adc	%rax,$S[2]
	 mov	16($aptr,$i),%rax	# a[i+1]	# prefetch
	mov	$S[2],16($tptr)
	adc	%rdx,$S[3]
	mov	$S[3],24($tptr)
	sbb	$carry,$carry		# mov cf,$carry
	lea	64($tptr),$tptr
	add	\$32,$i
	jnz	.Lsqr4x_shift_n_add

	lea	($shift,$A0[0],2),$S[0]	# t[2*i]<<1 | shift
	.byte	0x67
	shr	\$63,$A0[0]
	lea	($j,$A0[1],2),$S[1]	# t[2*i+1]<<1 |
	shr	\$63,$A0[1]
	or	$A0[0],$S[1]		# | t[2*i]>>63
	 mov	-16($tptr),$A0[0]	# t[2*i+2]	# prefetch
	mov	$A0[1],$shift		# shift=t[2*i+1]>>63
	mul	%rax			# a[i]*a[i]
	neg	$carry			# mov $carry,cf
	 mov	-8($tptr),$A0[1]	# t[2*i+2+1]	# prefetch
	adc	%rax,$S[0]
	 mov	-8($aptr),%rax		# a[i+1]	# prefetch
	mov	$S[0],-32($tptr)
	adc	%rdx,$S[1]

	lea	($shift,$A0[0],2),$S[2]	# t[2*i]<<1|shift
	 mov	$S[1],-24($tptr)
	 sbb	$carry,$carry		# mov cf,$carry
	shr	\$63,$A0[0]
	lea	($j,$A0[1],2),$S[3]	# t[2*i+1]<<1 |
	shr	\$63,$A0[1]
	or	$A0[0],$S[3]		# | t[2*i]>>63
	mul	%rax			# a[i]*a[i]
	neg	$carry			# mov $carry,cf
	adc	%rax,$S[2]
	adc	%rdx,$S[3]
	mov	$S[2],-16($tptr)
	mov	$S[3],-8($tptr)
___
}
######################################################################
# Montgomery reduction part, "word-by-word" algorithm.
#
# This new path is inspired by multiple submissions from Intel, by
# Shay Gueron, Vlad Krasnov, Erdinc Ozturk, James Guilford,
# Vinodh Gopal...
{
my ($nptr,$tptr,$carry,$m0)=("%rbp","%rdi","%rsi","%rbx");

$code.=<<___;
	movq	%xmm2,$nptr
__bn_sqr8x_reduction:
	xor	%rax,%rax
	lea	($nptr,$num),%rcx	# end of n[]
	lea	48+8(%rsp,$num,2),%rdx	# end of t[] buffer
	mov	%rcx,0+8(%rsp)
	lea	48+8(%rsp,$num),$tptr	# end of initial t[] window
	mov	%rdx,8+8(%rsp)
	neg	$num
	jmp	.L8x_reduction_loop

.align	32
.L8x_reduction_loop:
	lea	($tptr,$num),$tptr	# start of current t[] window
	.byte	0x66
	mov	8*0($tptr),$m0
	mov	8*1($tptr),%r9
	mov	8*2($tptr),%r10
	mov	8*3($tptr),%r11
	mov	8*4($tptr),%r12
	mov	8*5($tptr),%r13
	mov	8*6($tptr),%r14
	mov	8*7($tptr),%r15
	mov	%rax,(%rdx)		# store top-most carry bit
	lea	8*8($tptr),$tptr

	.byte	0x67
	mov	$m0,%r8
	imulq	32+8(%rsp),$m0		# n0*a[0]
	mov	8*0($nptr),%rax		# n[0]
	mov	\$8,%ecx
	jmp	.L8x_reduce

.align	32
.L8x_reduce:
	mulq	$m0
	 mov	8*1($nptr),%rax		# n[1]
	neg	%r8
	mov	%rdx,%r8
	adc	\$0,%r8

	mulq	$m0
	add	%rax,%r9
	 mov	8*2($nptr),%rax
	adc	\$0,%rdx
	add	%r9,%r8
	 mov	$m0,48-8+8(%rsp,%rcx,8)	# put aside n0*a[i]
	mov	%rdx,%r9
	adc	\$0,%r9

	mulq	$m0
	add	%rax,%r10
	 mov	8*3($nptr),%rax
	adc	\$0,%rdx
	add	%r10,%r9
	 mov	32+8(%rsp),$carry	# pull n0, borrow $carry
	mov	%rdx,%r10
	adc	\$0,%r10

	mulq	$m0
	add	%rax,%r11
	 mov	8*4($nptr),%rax
	adc	\$0,%rdx
	 imulq	%r8,$carry		# modulo-scheduled
	add	%r11,%r10
	mov	%rdx,%r11
	adc	\$0,%r11

	mulq	$m0
	add	%rax,%r12
	 mov	8*5($nptr),%rax
	adc	\$0,%rdx
	add	%r12,%r11
	mov	%rdx,%r12
	adc	\$0,%r12

	mulq	$m0
	add	%rax,%r13
	 mov	8*6($nptr),%rax
	adc	\$0,%rdx
	add	%r13,%r12
	mov	%rdx,%r13
	adc	\$0,%r13

	mulq	$m0
	add	%rax,%r14
	 mov	8*7($nptr),%rax
	adc	\$0,%rdx
	add	%r14,%r13
	mov	%rdx,%r14
	adc	\$0,%r14

	mulq	$m0
	 mov	$carry,$m0		# n0*a[i]
	add	%rax,%r15
	 mov	8*0($nptr),%rax		# n[0]
	adc	\$0,%rdx
	add	%r15,%r14
	mov	%rdx,%r15
	adc	\$0,%r15

	dec	%ecx
	jnz	.L8x_reduce

	lea	8*8($nptr),$nptr
	xor	%rax,%rax
	mov	8+8(%rsp),%rdx		# pull end of t[]
	cmp	0+8(%rsp),$nptr		# end of n[]?
	jae	.L8x_no_tail

	.byte	0x66
	add	8*0($tptr),%r8
	adc	8*1($tptr),%r9
	adc	8*2($tptr),%r10
	adc	8*3($tptr),%r11
	adc	8*4($tptr),%r12
	adc	8*5($tptr),%r13
	adc	8*6($tptr),%r14
	adc	8*7($tptr),%r15
	sbb	$carry,$carry		# top carry

	mov	48+56+8(%rsp),$m0	# pull n0*a[0]
	mov	\$8,%ecx
	mov	8*0($nptr),%rax
	jmp	.L8x_tail

.align	32
.L8x_tail:
	mulq	$m0
	add	%rax,%r8
	 mov	8*1($nptr),%rax
	 mov	%r8,($tptr)		# save result
	mov	%rdx,%r8
	adc	\$0,%r8

	mulq	$m0
	add	%rax,%r9
	 mov	8*2($nptr),%rax
	adc	\$0,%rdx
	add	%r9,%r8
	 lea	8($tptr),$tptr		# $tptr++
	mov	%rdx,%r9
	adc	\$0,%r9

	mulq	$m0
	add	%rax,%r10
	 mov	8*3($nptr),%rax
	adc	\$0,%rdx
	add	%r10,%r9
	mov	%rdx,%r10
	adc	\$0,%r10

	mulq	$m0
	add	%rax,%r11
	 mov	8*4($nptr),%rax
	adc	\$0,%rdx
	add	%r11,%r10
	mov	%rdx,%r11
	adc	\$0,%r11

	mulq	$m0
	add	%rax,%r12
	 mov	8*5($nptr),%rax
	adc	\$0,%rdx
	add	%r12,%r11
	mov	%rdx,%r12
	adc	\$0,%r12

	mulq	$m0
	add	%rax,%r13
	 mov	8*6($nptr),%rax
	adc	\$0,%rdx
	add	%r13,%r12
	mov	%rdx,%r13
	adc	\$0,%r13

	mulq	$m0
	add	%rax,%r14
	 mov	8*7($nptr),%rax
	adc	\$0,%rdx
	add	%r14,%r13
	mov	%rdx,%r14
	adc	\$0,%r14

	mulq	$m0
	 mov	48-16+8(%rsp,%rcx,8),$m0# pull n0*a[i]
	add	%rax,%r15
	adc	\$0,%rdx
	add	%r15,%r14
	 mov	8*0($nptr),%rax		# pull n[0]
	mov	%rdx,%r15
	adc	\$0,%r15

	dec	%ecx
	jnz	.L8x_tail

	lea	8*8($nptr),$nptr
	mov	8+8(%rsp),%rdx		# pull end of t[]
	cmp	0+8(%rsp),$nptr		# end of n[]?
	jae	.L8x_tail_done		# break out of loop

	 mov	48+56+8(%rsp),$m0	# pull n0*a[0]
	neg	$carry
	 mov	8*0($nptr),%rax		# pull n[0]
	adc	8*0($tptr),%r8
	adc	8*1($tptr),%r9
	adc	8*2($tptr),%r10
	adc	8*3($tptr),%r11
	adc	8*4($tptr),%r12
	adc	8*5($tptr),%r13
	adc	8*6($tptr),%r14
	adc	8*7($tptr),%r15
	sbb	$carry,$carry		# top carry

	mov	\$8,%ecx
	jmp	.L8x_tail

.align	32
.L8x_tail_done:
	xor	%rax,%rax
	add	(%rdx),%r8		# can this overflow?
	adc	\$0,%r9
	adc	\$0,%r10
	adc	\$0,%r11
	adc	\$0,%r12
	adc	\$0,%r13
	adc	\$0,%r14
	adc	\$0,%r15
	adc	\$0,%rax

	neg	$carry
.L8x_no_tail:
	adc	8*0($tptr),%r8
	adc	8*1($tptr),%r9
	adc	8*2($tptr),%r10
	adc	8*3($tptr),%r11
	adc	8*4($tptr),%r12
	adc	8*5($tptr),%r13
	adc	8*6($tptr),%r14
	adc	8*7($tptr),%r15
	adc	\$0,%rax		# top-most carry
	 mov	-8($nptr),%rcx		# np[num-1]
	 xor	$carry,$carry

	movq	%xmm2,$nptr		# restore $nptr

	mov	%r8,8*0($tptr)		# store top 512 bits
	mov	%r9,8*1($tptr)
	 movq	%xmm3,$num		# $num is %r9, can't be moved upwards
	mov	%r10,8*2($tptr)
	mov	%r11,8*3($tptr)
	mov	%r12,8*4($tptr)
	mov	%r13,8*5($tptr)
	mov	%r14,8*6($tptr)
	mov	%r15,8*7($tptr)
	lea	8*8($tptr),$tptr

	cmp	%rdx,$tptr		# end of t[]?
	jb	.L8x_reduction_loop
	ret
<<<<<<< HEAD
.size	GFp_bn_sqr8x_internal,.-GFp_bn_sqr8x_internal
=======
.cfi_endproc
.size	bn_sqr8x_internal,.-bn_sqr8x_internal
>>>>>>> 7a3b94cd
___
}
##############################################################
# Post-condition, 4x unrolled
#
{
my ($tptr,$nptr)=("%rbx","%rbp");
$code.=<<___;
.type	__bn_post4x_internal,\@abi-omnipotent
.align	32
__bn_post4x_internal:
.cfi_startproc
	mov	8*0($nptr),%r12
	lea	(%rdi,$num),$tptr	# %rdi was $tptr above
	mov	$num,%rcx
	movq	%xmm1,$rptr		# restore $rptr
	neg	%rax
	movq	%xmm1,$aptr		# prepare for back-to-back call
	sar	\$3+2,%rcx
	dec	%r12			# so that after 'not' we get -n[0]
	xor	%r10,%r10
	mov	8*1($nptr),%r13
	mov	8*2($nptr),%r14
	mov	8*3($nptr),%r15
	jmp	.Lsqr4x_sub_entry

.align	16
.Lsqr4x_sub:
	mov	8*0($nptr),%r12
	mov	8*1($nptr),%r13
	mov	8*2($nptr),%r14
	mov	8*3($nptr),%r15
.Lsqr4x_sub_entry:
	lea	8*4($nptr),$nptr
	not	%r12
	not	%r13
	not	%r14
	not	%r15
	and	%rax,%r12
	and	%rax,%r13
	and	%rax,%r14
	and	%rax,%r15

	neg	%r10			# mov %r10,%cf
	adc	8*0($tptr),%r12
	adc	8*1($tptr),%r13
	adc	8*2($tptr),%r14
	adc	8*3($tptr),%r15
	mov	%r12,8*0($rptr)
	lea	8*4($tptr),$tptr
	mov	%r13,8*1($rptr)
	sbb	%r10,%r10		# mov %cf,%r10
	mov	%r14,8*2($rptr)
	mov	%r15,8*3($rptr)
	lea	8*4($rptr),$rptr

	inc	%rcx			# pass %cf
	jnz	.Lsqr4x_sub

	mov	$num,%r10		# prepare for back-to-back call
	neg	$num			# restore $num
	ret
.cfi_endproc
.size	__bn_post4x_internal,.-__bn_post4x_internal
___
}
{
$code.=<<___;
.globl	GFp_bn_from_montgomery
.type	GFp_bn_from_montgomery,\@abi-omnipotent
.align	32
<<<<<<< HEAD
GFp_bn_from_montgomery:
=======
bn_from_montgomery:
.cfi_startproc
>>>>>>> 7a3b94cd
	testl	\$7,`($win64?"48(%rsp)":"%r9d")`
	jz	bn_from_mont8x
	xor	%eax,%eax
	ret
<<<<<<< HEAD
.size	GFp_bn_from_montgomery,.-GFp_bn_from_montgomery
=======
.cfi_endproc
.size	bn_from_montgomery,.-bn_from_montgomery
>>>>>>> 7a3b94cd

.type	bn_from_mont8x,\@function,6
.align	32
bn_from_mont8x:
.cfi_startproc
	.byte	0x67
	mov	%rsp,%rax
.cfi_def_cfa_register	%rax
	push	%rbx
.cfi_push	%rbx
	push	%rbp
.cfi_push	%rbp
	push	%r12
.cfi_push	%r12
	push	%r13
.cfi_push	%r13
	push	%r14
.cfi_push	%r14
	push	%r15
.cfi_push	%r15
.Lfrom_prologue:

	shl	\$3,${num}d		# convert $num to bytes
	lea	($num,$num,2),%r10	# 3*$num in bytes
	neg	$num
	mov	($n0),$n0		# *n0

	##############################################################
	# Ensure that stack frame doesn't alias with $rptr+3*$num
	# modulo 4096, which covers ret[num], am[num] and n[num]
	# (see bn_exp.c). The stack is allocated to aligned with
	# GFp_bn_power5's frame, and as GFp_bn_from_montgomery happens to be
	# last operation, we use the opportunity to cleanse it.
	#
	lea	-320(%rsp,$num,2),%r11
	mov	%rsp,%rbp
	sub	$rptr,%r11
	and	\$4095,%r11
	cmp	%r11,%r10
	jb	.Lfrom_sp_alt
	sub	%r11,%rbp		# align with $aptr
	lea	-320(%rbp,$num,2),%rbp	# future alloca(frame+2*$num*8+256)
	jmp	.Lfrom_sp_done

.align	32
.Lfrom_sp_alt:
	lea	4096-320(,$num,2),%r10
	lea	-320(%rbp,$num,2),%rbp	# future alloca(frame+2*$num*8+256)
	sub	%r10,%r11
	mov	\$0,%r10
	cmovc	%r10,%r11
	sub	%r11,%rbp
.Lfrom_sp_done:
	and	\$-64,%rbp
	mov	%rsp,%r11
	sub	%rbp,%r11
	and	\$-4096,%r11
	lea	(%rbp,%r11),%rsp
	mov	(%rsp),%r10
	cmp	%rbp,%rsp
	ja	.Lfrom_page_walk
	jmp	.Lfrom_page_walk_done

.Lfrom_page_walk:
	lea	-4096(%rsp),%rsp
	mov	(%rsp),%r10
	cmp	%rbp,%rsp
	ja	.Lfrom_page_walk
.Lfrom_page_walk_done:

	mov	$num,%r10
	neg	$num

	##############################################################
	# Stack layout
	#
	# +0	saved $num, used in reduction section
	# +8	&t[2*$num], used in reduction section
	# +32	saved *n0
	# +40	saved %rsp
	# +48	t[2*$num]
	#
	mov	$n0,  32(%rsp)
	mov	%rax, 40(%rsp)		# save original %rsp
.cfi_cfa_expression	%rsp+40,deref,+8
.Lfrom_body:
	mov	$num,%r11
	lea	48(%rsp),%rax
	pxor	%xmm0,%xmm0
	jmp	.Lmul_by_1

.align	32
.Lmul_by_1:
	movdqu	($aptr),%xmm1
	movdqu	16($aptr),%xmm2
	movdqu	32($aptr),%xmm3
	movdqa	%xmm0,(%rax,$num)
	movdqu	48($aptr),%xmm4
	movdqa	%xmm0,16(%rax,$num)
	.byte	0x48,0x8d,0xb6,0x40,0x00,0x00,0x00	# lea	64($aptr),$aptr
	movdqa	%xmm1,(%rax)
	movdqa	%xmm0,32(%rax,$num)
	movdqa	%xmm2,16(%rax)
	movdqa	%xmm0,48(%rax,$num)
	movdqa	%xmm3,32(%rax)
	movdqa	%xmm4,48(%rax)
	lea	64(%rax),%rax
	sub	\$64,%r11
	jnz	.Lmul_by_1

	movq	$rptr,%xmm1
	movq	$nptr,%xmm2
	.byte	0x67
	mov	$nptr,%rbp
	movq	%r10, %xmm3		# -num
___
$code.=<<___ if ($addx);
	leaq	GFp_ia32cap_P(%rip),%r11
	mov	8(%r11),%r11d
	and	\$0x80108,%r11d
	cmp	\$0x80108,%r11d		# check for AD*X+BMI2+BMI1
	jne	.Lfrom_mont_nox

	lea	(%rax,$num),$rptr
	call	__bn_sqrx8x_reduction
	call	__bn_postx4x_internal

	pxor	%xmm0,%xmm0
	lea	48(%rsp),%rax
	jmp	.Lfrom_mont_zero

.align	32
.Lfrom_mont_nox:
___
$code.=<<___;
	call	__bn_sqr8x_reduction
	call	__bn_post4x_internal

	pxor	%xmm0,%xmm0
	lea	48(%rsp),%rax
	jmp	.Lfrom_mont_zero

.align	32
.Lfrom_mont_zero:
	mov	40(%rsp),%rsi		# restore %rsp
.cfi_def_cfa	%rsi,8
	movdqa	%xmm0,16*0(%rax)
	movdqa	%xmm0,16*1(%rax)
	movdqa	%xmm0,16*2(%rax)
	movdqa	%xmm0,16*3(%rax)
	lea	16*4(%rax),%rax
	sub	\$32,$num
	jnz	.Lfrom_mont_zero

	mov	\$1,%rax
	mov	-48(%rsi),%r15
.cfi_restore	%r15
	mov	-40(%rsi),%r14
.cfi_restore	%r14
	mov	-32(%rsi),%r13
.cfi_restore	%r13
	mov	-24(%rsi),%r12
.cfi_restore	%r12
	mov	-16(%rsi),%rbp
.cfi_restore	%rbp
	mov	-8(%rsi),%rbx
.cfi_restore	%rbx
	lea	(%rsi),%rsp
.cfi_def_cfa_register	%rsp
.Lfrom_epilogue:
	ret
.cfi_endproc
.size	bn_from_mont8x,.-bn_from_mont8x
___
}
}}}

if ($addx) {{{
my $bp="%rdx";	# restore original value

$code.=<<___;
.type	bn_mulx4x_mont_gather5,\@function,6
.align	32
bn_mulx4x_mont_gather5:
.cfi_startproc
	mov	%rsp,%rax
.cfi_def_cfa_register	%rax
.Lmulx4x_enter:
	push	%rbx
.cfi_push	%rbx
	push	%rbp
.cfi_push	%rbp
	push	%r12
.cfi_push	%r12
	push	%r13
.cfi_push	%r13
	push	%r14
.cfi_push	%r14
	push	%r15
.cfi_push	%r15
.Lmulx4x_prologue:

	shl	\$3,${num}d		# convert $num to bytes
	lea	($num,$num,2),%r10	# 3*$num in bytes
	neg	$num			# -$num
	mov	($n0),$n0		# *n0

	##############################################################
	# Ensure that stack frame doesn't alias with $rptr+3*$num
	# modulo 4096, which covers ret[num], am[num] and n[num]
	# (see bn_exp.c). This is done to allow memory disambiguation
	# logic do its magic. [Extra [num] is allocated in order
	# to align with GFp_bn_power5's frame, which is cleansed after
	# completing exponentiation. Extra 256 bytes is for power mask
	# calculated from 7th argument, the index.]
	#
	lea	-320(%rsp,$num,2),%r11
	mov	%rsp,%rbp
	sub	$rp,%r11
	and	\$4095,%r11
	cmp	%r11,%r10
	jb	.Lmulx4xsp_alt
	sub	%r11,%rbp		# align with $aptr
	lea	-320(%rbp,$num,2),%rbp	# future alloca(frame+2*$num*8+256)
	jmp	.Lmulx4xsp_done

.Lmulx4xsp_alt:
	lea	4096-320(,$num,2),%r10
	lea	-320(%rbp,$num,2),%rbp	# future alloca(frame+2*$num*8+256)
	sub	%r10,%r11
	mov	\$0,%r10
	cmovc	%r10,%r11
	sub	%r11,%rbp
.Lmulx4xsp_done:
	and	\$-64,%rbp		# ensure alignment
	mov	%rsp,%r11
	sub	%rbp,%r11
	and	\$-4096,%r11
	lea	(%rbp,%r11),%rsp
	mov	(%rsp),%r10
	cmp	%rbp,%rsp
	ja	.Lmulx4x_page_walk
	jmp	.Lmulx4x_page_walk_done

.Lmulx4x_page_walk:
	lea	-4096(%rsp),%rsp
	mov	(%rsp),%r10
	cmp	%rbp,%rsp
	ja	.Lmulx4x_page_walk
.Lmulx4x_page_walk_done:

	##############################################################
	# Stack layout
	# +0	-num
	# +8	off-loaded &b[i]
	# +16	end of b[num]
	# +24	inner counter
	# +32	saved n0
	# +40	saved %rsp
	# +48
	# +56	saved rp
	# +64	tmp[num+1]
	#
	mov	$n0, 32(%rsp)		# save *n0
	mov	%rax,40(%rsp)		# save original %rsp
.cfi_cfa_expression	%rsp+40,deref,+8
.Lmulx4x_body:
	call	mulx4x_internal

	mov	40(%rsp),%rsi		# restore %rsp
.cfi_def_cfa	%rsi,8
	mov	\$1,%rax

	mov	-48(%rsi),%r15
.cfi_restore	%r15
	mov	-40(%rsi),%r14
.cfi_restore	%r14
	mov	-32(%rsi),%r13
.cfi_restore	%r13
	mov	-24(%rsi),%r12
.cfi_restore	%r12
	mov	-16(%rsi),%rbp
.cfi_restore	%rbp
	mov	-8(%rsi),%rbx
.cfi_restore	%rbx
	lea	(%rsi),%rsp
.cfi_def_cfa_register	%rsp
.Lmulx4x_epilogue:
	ret
.cfi_endproc
.size	bn_mulx4x_mont_gather5,.-bn_mulx4x_mont_gather5

.type	mulx4x_internal,\@abi-omnipotent
.align	32
mulx4x_internal:
.cfi_startproc
	mov	$num,8(%rsp)		# save -$num (it was in bytes)
	mov	$num,%r10
	neg	$num			# restore $num
	shl	\$5,$num
	neg	%r10			# restore $num
	lea	128($bp,$num),%r13	# end of powers table (+size optimization)
	shr	\$5+5,$num
	movd	`($win64?56:8)`(%rax),%xmm5	# load 7th argument
	sub	\$1,$num
	lea	.Linc(%rip),%rax
	mov	%r13,16+8(%rsp)		# end of b[num]
	mov	$num,24+8(%rsp)		# inner counter
	mov	$rp, 56+8(%rsp)		# save $rp
___
my ($aptr, $bptr, $nptr, $tptr, $mi,  $bi,  $zero, $num)=
   ("%rsi","%rdi","%rcx","%rbx","%r8","%r9","%rbp","%rax");
my $rptr=$bptr;
my $STRIDE=2**5*8;		# 5 is "window size"
my $N=$STRIDE/4;		# should match cache line size
$code.=<<___;
	movdqa	0(%rax),%xmm0		# 00000001000000010000000000000000
	movdqa	16(%rax),%xmm1		# 00000002000000020000000200000002
	lea	88-112(%rsp,%r10),%r10	# place the mask after tp[num+1] (+ICache optimization)
	lea	128($bp),$bptr		# size optimization

	pshufd	\$0,%xmm5,%xmm5		# broadcast index
	movdqa	%xmm1,%xmm4
	.byte	0x67
	movdqa	%xmm1,%xmm2
___
########################################################################
# calculate mask by comparing 0..31 to index and save result to stack
#
$code.=<<___;
	.byte	0x67
	paddd	%xmm0,%xmm1
	pcmpeqd	%xmm5,%xmm0		# compare to 1,0
	movdqa	%xmm4,%xmm3
___
for($i=0;$i<$STRIDE/16-4;$i+=4) {
$code.=<<___;
	paddd	%xmm1,%xmm2
	pcmpeqd	%xmm5,%xmm1		# compare to 3,2
	movdqa	%xmm0,`16*($i+0)+112`(%r10)
	movdqa	%xmm4,%xmm0

	paddd	%xmm2,%xmm3
	pcmpeqd	%xmm5,%xmm2		# compare to 5,4
	movdqa	%xmm1,`16*($i+1)+112`(%r10)
	movdqa	%xmm4,%xmm1

	paddd	%xmm3,%xmm0
	pcmpeqd	%xmm5,%xmm3		# compare to 7,6
	movdqa	%xmm2,`16*($i+2)+112`(%r10)
	movdqa	%xmm4,%xmm2

	paddd	%xmm0,%xmm1
	pcmpeqd	%xmm5,%xmm0
	movdqa	%xmm3,`16*($i+3)+112`(%r10)
	movdqa	%xmm4,%xmm3
___
}
$code.=<<___;				# last iteration can be optimized
	.byte	0x67
	paddd	%xmm1,%xmm2
	pcmpeqd	%xmm5,%xmm1
	movdqa	%xmm0,`16*($i+0)+112`(%r10)

	paddd	%xmm2,%xmm3
	pcmpeqd	%xmm5,%xmm2
	movdqa	%xmm1,`16*($i+1)+112`(%r10)

	pcmpeqd	%xmm5,%xmm3
	movdqa	%xmm2,`16*($i+2)+112`(%r10)

	pand	`16*($i+0)-128`($bptr),%xmm0	# while it's still in register
	pand	`16*($i+1)-128`($bptr),%xmm1
	pand	`16*($i+2)-128`($bptr),%xmm2
	movdqa	%xmm3,`16*($i+3)+112`(%r10)
	pand	`16*($i+3)-128`($bptr),%xmm3
	por	%xmm2,%xmm0
	por	%xmm3,%xmm1
___
for($i=0;$i<$STRIDE/16-4;$i+=4) {
$code.=<<___;
	movdqa	`16*($i+0)-128`($bptr),%xmm4
	movdqa	`16*($i+1)-128`($bptr),%xmm5
	movdqa	`16*($i+2)-128`($bptr),%xmm2
	pand	`16*($i+0)+112`(%r10),%xmm4
	movdqa	`16*($i+3)-128`($bptr),%xmm3
	pand	`16*($i+1)+112`(%r10),%xmm5
	por	%xmm4,%xmm0
	pand	`16*($i+2)+112`(%r10),%xmm2
	por	%xmm5,%xmm1
	pand	`16*($i+3)+112`(%r10),%xmm3
	por	%xmm2,%xmm0
	por	%xmm3,%xmm1
___
}
$code.=<<___;
	pxor	%xmm1,%xmm0
	pshufd	\$0x4e,%xmm0,%xmm1
	por	%xmm1,%xmm0
	lea	$STRIDE($bptr),$bptr
	movq	%xmm0,%rdx		# bp[0]
	lea	64+8*4+8(%rsp),$tptr

	mov	%rdx,$bi
	mulx	0*8($aptr),$mi,%rax	# a[0]*b[0]
	mulx	1*8($aptr),%r11,%r12	# a[1]*b[0]
	add	%rax,%r11
	mulx	2*8($aptr),%rax,%r13	# ...
	adc	%rax,%r12
	adc	\$0,%r13
	mulx	3*8($aptr),%rax,%r14

	mov	$mi,%r15
	imulq	32+8(%rsp),$mi		# "t[0]"*n0
	xor	$zero,$zero		# cf=0, of=0
	mov	$mi,%rdx

	mov	$bptr,8+8(%rsp)		# off-load &b[i]

	lea	4*8($aptr),$aptr
	adcx	%rax,%r13
	adcx	$zero,%r14		# cf=0

	mulx	0*8($nptr),%rax,%r10
	adcx	%rax,%r15		# discarded
	adox	%r11,%r10
	mulx	1*8($nptr),%rax,%r11
	adcx	%rax,%r10
	adox	%r12,%r11
	mulx	2*8($nptr),%rax,%r12
	mov	24+8(%rsp),$bptr	# counter value
	mov	%r10,-8*4($tptr)
	adcx	%rax,%r11
	adox	%r13,%r12
	mulx	3*8($nptr),%rax,%r15
	 mov	$bi,%rdx
	mov	%r11,-8*3($tptr)
	adcx	%rax,%r12
	adox	$zero,%r15		# of=0
	lea	4*8($nptr),$nptr
	mov	%r12,-8*2($tptr)
	jmp	.Lmulx4x_1st

.align	32
.Lmulx4x_1st:
	adcx	$zero,%r15		# cf=0, modulo-scheduled
	mulx	0*8($aptr),%r10,%rax	# a[4]*b[0]
	adcx	%r14,%r10
	mulx	1*8($aptr),%r11,%r14	# a[5]*b[0]
	adcx	%rax,%r11
	mulx	2*8($aptr),%r12,%rax	# ...
	adcx	%r14,%r12
	mulx	3*8($aptr),%r13,%r14
	 .byte	0x67,0x67
	 mov	$mi,%rdx
	adcx	%rax,%r13
	adcx	$zero,%r14		# cf=0
	lea	4*8($aptr),$aptr
	lea	4*8($tptr),$tptr

	adox	%r15,%r10
	mulx	0*8($nptr),%rax,%r15
	adcx	%rax,%r10
	adox	%r15,%r11
	mulx	1*8($nptr),%rax,%r15
	adcx	%rax,%r11
	adox	%r15,%r12
	mulx	2*8($nptr),%rax,%r15
	mov	%r10,-5*8($tptr)
	adcx	%rax,%r12
	mov	%r11,-4*8($tptr)
	adox	%r15,%r13
	mulx	3*8($nptr),%rax,%r15
	 mov	$bi,%rdx
	mov	%r12,-3*8($tptr)
	adcx	%rax,%r13
	adox	$zero,%r15
	lea	4*8($nptr),$nptr
	mov	%r13,-2*8($tptr)

	dec	$bptr			# of=0, pass cf
	jnz	.Lmulx4x_1st

	mov	8(%rsp),$num		# load -num
	adc	$zero,%r15		# modulo-scheduled
	lea	($aptr,$num),$aptr	# rewind $aptr
	add	%r15,%r14
	mov	8+8(%rsp),$bptr		# re-load &b[i]
	adc	$zero,$zero		# top-most carry
	mov	%r14,-1*8($tptr)
	jmp	.Lmulx4x_outer

.align	32
.Lmulx4x_outer:
	lea	16-256($tptr),%r10	# where 256-byte mask is (+density control)
	pxor	%xmm4,%xmm4
	.byte	0x67,0x67
	pxor	%xmm5,%xmm5
___
for($i=0;$i<$STRIDE/16;$i+=4) {
$code.=<<___;
	movdqa	`16*($i+0)-128`($bptr),%xmm0
	movdqa	`16*($i+1)-128`($bptr),%xmm1
	movdqa	`16*($i+2)-128`($bptr),%xmm2
	pand	`16*($i+0)+256`(%r10),%xmm0
	movdqa	`16*($i+3)-128`($bptr),%xmm3
	pand	`16*($i+1)+256`(%r10),%xmm1
	por	%xmm0,%xmm4
	pand	`16*($i+2)+256`(%r10),%xmm2
	por	%xmm1,%xmm5
	pand	`16*($i+3)+256`(%r10),%xmm3
	por	%xmm2,%xmm4
	por	%xmm3,%xmm5
___
}
$code.=<<___;
	por	%xmm5,%xmm4
	pshufd	\$0x4e,%xmm4,%xmm0
	por	%xmm4,%xmm0
	lea	$STRIDE($bptr),$bptr
	movq	%xmm0,%rdx		# m0=bp[i]

	mov	$zero,($tptr)		# save top-most carry
	lea	4*8($tptr,$num),$tptr	# rewind $tptr
	mulx	0*8($aptr),$mi,%r11	# a[0]*b[i]
	xor	$zero,$zero		# cf=0, of=0
	mov	%rdx,$bi
	mulx	1*8($aptr),%r14,%r12	# a[1]*b[i]
	adox	-4*8($tptr),$mi		# +t[0]
	adcx	%r14,%r11
	mulx	2*8($aptr),%r15,%r13	# ...
	adox	-3*8($tptr),%r11
	adcx	%r15,%r12
	mulx	3*8($aptr),%rdx,%r14
	adox	-2*8($tptr),%r12
	adcx	%rdx,%r13
	lea	($nptr,$num),$nptr	# rewind $nptr
	lea	4*8($aptr),$aptr
	adox	-1*8($tptr),%r13
	adcx	$zero,%r14
	adox	$zero,%r14

	mov	$mi,%r15
	imulq	32+8(%rsp),$mi		# "t[0]"*n0

	mov	$mi,%rdx
	xor	$zero,$zero		# cf=0, of=0
	mov	$bptr,8+8(%rsp)		# off-load &b[i]

	mulx	0*8($nptr),%rax,%r10
	adcx	%rax,%r15		# discarded
	adox	%r11,%r10
	mulx	1*8($nptr),%rax,%r11
	adcx	%rax,%r10
	adox	%r12,%r11
	mulx	2*8($nptr),%rax,%r12
	adcx	%rax,%r11
	adox	%r13,%r12
	mulx	3*8($nptr),%rax,%r15
	 mov	$bi,%rdx
	mov	24+8(%rsp),$bptr	# counter value
	mov	%r10,-8*4($tptr)
	adcx	%rax,%r12
	mov	%r11,-8*3($tptr)
	adox	$zero,%r15		# of=0
	mov	%r12,-8*2($tptr)
	lea	4*8($nptr),$nptr
	jmp	.Lmulx4x_inner

.align	32
.Lmulx4x_inner:
	mulx	0*8($aptr),%r10,%rax	# a[4]*b[i]
	adcx	$zero,%r15		# cf=0, modulo-scheduled
	adox	%r14,%r10
	mulx	1*8($aptr),%r11,%r14	# a[5]*b[i]
	adcx	0*8($tptr),%r10
	adox	%rax,%r11
	mulx	2*8($aptr),%r12,%rax	# ...
	adcx	1*8($tptr),%r11
	adox	%r14,%r12
	mulx	3*8($aptr),%r13,%r14
	 mov	$mi,%rdx
	adcx	2*8($tptr),%r12
	adox	%rax,%r13
	adcx	3*8($tptr),%r13
	adox	$zero,%r14		# of=0
	lea	4*8($aptr),$aptr
	lea	4*8($tptr),$tptr
	adcx	$zero,%r14		# cf=0

	adox	%r15,%r10
	mulx	0*8($nptr),%rax,%r15
	adcx	%rax,%r10
	adox	%r15,%r11
	mulx	1*8($nptr),%rax,%r15
	adcx	%rax,%r11
	adox	%r15,%r12
	mulx	2*8($nptr),%rax,%r15
	mov	%r10,-5*8($tptr)
	adcx	%rax,%r12
	adox	%r15,%r13
	mov	%r11,-4*8($tptr)
	mulx	3*8($nptr),%rax,%r15
	 mov	$bi,%rdx
	lea	4*8($nptr),$nptr
	mov	%r12,-3*8($tptr)
	adcx	%rax,%r13
	adox	$zero,%r15
	mov	%r13,-2*8($tptr)

	dec	$bptr			# of=0, pass cf
	jnz	.Lmulx4x_inner

	mov	0+8(%rsp),$num		# load -num
	adc	$zero,%r15		# modulo-scheduled
	sub	0*8($tptr),$bptr	# pull top-most carry to %cf
	mov	8+8(%rsp),$bptr		# re-load &b[i]
	mov	16+8(%rsp),%r10
	adc	%r15,%r14
	lea	($aptr,$num),$aptr	# rewind $aptr
	adc	$zero,$zero		# top-most carry
	mov	%r14,-1*8($tptr)

	cmp	%r10,$bptr
	jb	.Lmulx4x_outer

	mov	-8($nptr),%r10
	mov	$zero,%r8
	mov	($nptr,$num),%r12
	lea	($nptr,$num),%rbp	# rewind $nptr
	mov	$num,%rcx
	lea	($tptr,$num),%rdi	# rewind $tptr
	xor	%eax,%eax
	xor	%r15,%r15
	sub	%r14,%r10		# compare top-most words
	adc	%r15,%r15
	or	%r15,%r8
	sar	\$3+2,%rcx
	sub	%r8,%rax		# %rax=-%r8
	mov	56+8(%rsp),%rdx		# restore rp
	dec	%r12			# so that after 'not' we get -n[0]
	mov	8*1(%rbp),%r13
	xor	%r8,%r8
	mov	8*2(%rbp),%r14
	mov	8*3(%rbp),%r15
	jmp	.Lsqrx4x_sub_entry	# common post-condition
.cfi_endproc
.size	mulx4x_internal,.-mulx4x_internal
___
}{
######################################################################
# void GFp_bn_power5(
my $rptr="%rdi";	# BN_ULONG *rptr,
my $aptr="%rsi";	# const BN_ULONG *aptr,
my $bptr="%rdx";	# const void *table,
my $nptr="%rcx";	# const BN_ULONG *nptr,
my $n0  ="%r8";		# const BN_ULONG *n0);
my $num ="%r9";		# int num, has to be divisible by 8
			# int pwr);

my ($i,$j,$tptr)=("%rbp","%rcx",$rptr);
my @A0=("%r10","%r11");
my @A1=("%r12","%r13");
my ($a0,$a1,$ai)=("%r14","%r15","%rbx");

$code.=<<___;
.type	bn_powerx5,\@function,6
.align	32
bn_powerx5:
.cfi_startproc
	mov	%rsp,%rax
.cfi_def_cfa_register	%rax
.Lpowerx5_enter:
	push	%rbx
.cfi_push	%rbx
	push	%rbp
.cfi_push	%rbp
	push	%r12
.cfi_push	%r12
	push	%r13
.cfi_push	%r13
	push	%r14
.cfi_push	%r14
	push	%r15
.cfi_push	%r15
.Lpowerx5_prologue:

	shl	\$3,${num}d		# convert $num to bytes
	lea	($num,$num,2),%r10	# 3*$num in bytes
	neg	$num
	mov	($n0),$n0		# *n0

	##############################################################
	# Ensure that stack frame doesn't alias with $rptr+3*$num
	# modulo 4096, which covers ret[num], am[num] and n[num]
	# (see bn_exp.c). This is done to allow memory disambiguation
	# logic do its magic. [Extra 256 bytes is for power mask
	# calculated from 7th argument, the index.]
	#
	lea	-320(%rsp,$num,2),%r11
	mov	%rsp,%rbp
	sub	$rptr,%r11
	and	\$4095,%r11
	cmp	%r11,%r10
	jb	.Lpwrx_sp_alt
	sub	%r11,%rbp		# align with $aptr
	lea	-320(%rbp,$num,2),%rbp	# future alloca(frame+2*$num*8+256)
	jmp	.Lpwrx_sp_done

.align	32
.Lpwrx_sp_alt:
	lea	4096-320(,$num,2),%r10
	lea	-320(%rbp,$num,2),%rbp	# alloca(frame+2*$num*8+256)
	sub	%r10,%r11
	mov	\$0,%r10
	cmovc	%r10,%r11
	sub	%r11,%rbp
.Lpwrx_sp_done:
	and	\$-64,%rbp
	mov	%rsp,%r11
	sub	%rbp,%r11
	and	\$-4096,%r11
	lea	(%rbp,%r11),%rsp
	mov	(%rsp),%r10
	cmp	%rbp,%rsp
	ja	.Lpwrx_page_walk
	jmp	.Lpwrx_page_walk_done

.Lpwrx_page_walk:
	lea	-4096(%rsp),%rsp
	mov	(%rsp),%r10
	cmp	%rbp,%rsp
	ja	.Lpwrx_page_walk
.Lpwrx_page_walk_done:

	mov	$num,%r10
	neg	$num

	##############################################################
	# Stack layout
	#
	# +0	saved $num, used in reduction section
	# +8	&t[2*$num], used in reduction section
	# +16	intermediate carry bit
	# +24	top-most carry bit, used in reduction section
	# +32	saved *n0
	# +40	saved %rsp
	# +48	t[2*$num]
	#
	pxor	%xmm0,%xmm0
	movq	$rptr,%xmm1		# save $rptr
	movq	$nptr,%xmm2		# save $nptr
	movq	%r10, %xmm3		# -$num
	movq	$bptr,%xmm4
	mov	$n0,  32(%rsp)
	mov	%rax, 40(%rsp)		# save original %rsp
.cfi_cfa_expression	%rsp+40,deref,+8
.Lpowerx5_body:

	call	__bn_sqrx8x_internal
	call	__bn_postx4x_internal
	call	__bn_sqrx8x_internal
	call	__bn_postx4x_internal
	call	__bn_sqrx8x_internal
	call	__bn_postx4x_internal
	call	__bn_sqrx8x_internal
	call	__bn_postx4x_internal
	call	__bn_sqrx8x_internal
	call	__bn_postx4x_internal

	mov	%r10,$num		# -num
	mov	$aptr,$rptr
	movq	%xmm2,$nptr
	movq	%xmm4,$bptr
	mov	40(%rsp),%rax

	call	mulx4x_internal

	mov	40(%rsp),%rsi		# restore %rsp
.cfi_def_cfa	%rsi,8
	mov	\$1,%rax

	mov	-48(%rsi),%r15
.cfi_restore	%r15
	mov	-40(%rsi),%r14
.cfi_restore	%r14
	mov	-32(%rsi),%r13
.cfi_restore	%r13
	mov	-24(%rsi),%r12
.cfi_restore	%r12
	mov	-16(%rsi),%rbp
.cfi_restore	%rbp
	mov	-8(%rsi),%rbx
.cfi_restore	%rbx
	lea	(%rsi),%rsp
.cfi_def_cfa_register	%rsp
.Lpowerx5_epilogue:
	ret
.cfi_endproc
.size	bn_powerx5,.-bn_powerx5

.globl	GFp_bn_sqrx8x_internal
.type	GFp_bn_sqrx8x_internal,\@abi-omnipotent
.align	32
GFp_bn_sqrx8x_internal:
__bn_sqrx8x_internal:
.cfi_startproc
	##################################################################
	# Squaring part:
	#
	# a) multiply-n-add everything but a[i]*a[i];
	# b) shift result of a) by 1 to the left and accumulate
	#    a[i]*a[i] products;
	#
	##################################################################
	# a[7]a[7]a[6]a[6]a[5]a[5]a[4]a[4]a[3]a[3]a[2]a[2]a[1]a[1]a[0]a[0]
	#                                                     a[1]a[0]
	#                                                 a[2]a[0]
	#                                             a[3]a[0]
	#                                             a[2]a[1]
	#                                         a[3]a[1]
	#                                     a[3]a[2]
	#
	#                                         a[4]a[0]
	#                                     a[5]a[0]
	#                                 a[6]a[0]
	#                             a[7]a[0]
	#                                     a[4]a[1]
	#                                 a[5]a[1]
	#                             a[6]a[1]
	#                         a[7]a[1]
	#                                 a[4]a[2]
	#                             a[5]a[2]
	#                         a[6]a[2]
	#                     a[7]a[2]
	#                             a[4]a[3]
	#                         a[5]a[3]
	#                     a[6]a[3]
	#                 a[7]a[3]
	#
	#                     a[5]a[4]
	#                 a[6]a[4]
	#             a[7]a[4]
	#             a[6]a[5]
	#         a[7]a[5]
	#     a[7]a[6]
	# a[7]a[7]a[6]a[6]a[5]a[5]a[4]a[4]a[3]a[3]a[2]a[2]a[1]a[1]a[0]a[0]
___
{
my ($zero,$carry)=("%rbp","%rcx");
my $aaptr=$zero;
$code.=<<___;
	lea	48+8(%rsp),$tptr
	lea	($aptr,$num),$aaptr
	mov	$num,0+8(%rsp)			# save $num
	mov	$aaptr,8+8(%rsp)		# save end of $aptr
	jmp	.Lsqr8x_zero_start

.align	32
.byte	0x66,0x66,0x66,0x2e,0x0f,0x1f,0x84,0x00,0x00,0x00,0x00,0x00
.Lsqrx8x_zero:
	.byte	0x3e
	movdqa	%xmm0,0*8($tptr)
	movdqa	%xmm0,2*8($tptr)
	movdqa	%xmm0,4*8($tptr)
	movdqa	%xmm0,6*8($tptr)
.Lsqr8x_zero_start:			# aligned at 32
	movdqa	%xmm0,8*8($tptr)
	movdqa	%xmm0,10*8($tptr)
	movdqa	%xmm0,12*8($tptr)
	movdqa	%xmm0,14*8($tptr)
	lea	16*8($tptr),$tptr
	sub	\$64,$num
	jnz	.Lsqrx8x_zero

	mov	0*8($aptr),%rdx		# a[0], modulo-scheduled
	#xor	%r9,%r9			# t[1], ex-$num, zero already
	xor	%r10,%r10
	xor	%r11,%r11
	xor	%r12,%r12
	xor	%r13,%r13
	xor	%r14,%r14
	xor	%r15,%r15
	lea	48+8(%rsp),$tptr
	xor	$zero,$zero		# cf=0, cf=0
	jmp	.Lsqrx8x_outer_loop

.align	32
.Lsqrx8x_outer_loop:
	mulx	1*8($aptr),%r8,%rax	# a[1]*a[0]
	adcx	%r9,%r8			# a[1]*a[0]+=t[1]
	adox	%rax,%r10
	mulx	2*8($aptr),%r9,%rax	# a[2]*a[0]
	adcx	%r10,%r9
	adox	%rax,%r11
	.byte	0xc4,0xe2,0xab,0xf6,0x86,0x18,0x00,0x00,0x00	# mulx	3*8($aptr),%r10,%rax	# ...
	adcx	%r11,%r10
	adox	%rax,%r12
	.byte	0xc4,0xe2,0xa3,0xf6,0x86,0x20,0x00,0x00,0x00	# mulx	4*8($aptr),%r11,%rax
	adcx	%r12,%r11
	adox	%rax,%r13
	mulx	5*8($aptr),%r12,%rax
	adcx	%r13,%r12
	adox	%rax,%r14
	mulx	6*8($aptr),%r13,%rax
	adcx	%r14,%r13
	adox	%r15,%rax
	mulx	7*8($aptr),%r14,%r15
	 mov	1*8($aptr),%rdx		# a[1]
	adcx	%rax,%r14
	adox	$zero,%r15
	adc	8*8($tptr),%r15
	mov	%r8,1*8($tptr)		# t[1]
	mov	%r9,2*8($tptr)		# t[2]
	sbb	$carry,$carry		# mov %cf,$carry
	xor	$zero,$zero		# cf=0, of=0


	mulx	2*8($aptr),%r8,%rbx	# a[2]*a[1]
	mulx	3*8($aptr),%r9,%rax	# a[3]*a[1]
	adcx	%r10,%r8
	adox	%rbx,%r9
	mulx	4*8($aptr),%r10,%rbx	# ...
	adcx	%r11,%r9
	adox	%rax,%r10
	.byte	0xc4,0xe2,0xa3,0xf6,0x86,0x28,0x00,0x00,0x00	# mulx	5*8($aptr),%r11,%rax
	adcx	%r12,%r10
	adox	%rbx,%r11
	.byte	0xc4,0xe2,0x9b,0xf6,0x9e,0x30,0x00,0x00,0x00	# mulx	6*8($aptr),%r12,%rbx
	adcx	%r13,%r11
	adox	%r14,%r12
	.byte	0xc4,0x62,0x93,0xf6,0xb6,0x38,0x00,0x00,0x00	# mulx	7*8($aptr),%r13,%r14
	 mov	2*8($aptr),%rdx		# a[2]
	adcx	%rax,%r12
	adox	%rbx,%r13
	adcx	%r15,%r13
	adox	$zero,%r14		# of=0
	adcx	$zero,%r14		# cf=0

	mov	%r8,3*8($tptr)		# t[3]
	mov	%r9,4*8($tptr)		# t[4]

	mulx	3*8($aptr),%r8,%rbx	# a[3]*a[2]
	mulx	4*8($aptr),%r9,%rax	# a[4]*a[2]
	adcx	%r10,%r8
	adox	%rbx,%r9
	mulx	5*8($aptr),%r10,%rbx	# ...
	adcx	%r11,%r9
	adox	%rax,%r10
	.byte	0xc4,0xe2,0xa3,0xf6,0x86,0x30,0x00,0x00,0x00	# mulx	6*8($aptr),%r11,%rax
	adcx	%r12,%r10
	adox	%r13,%r11
	.byte	0xc4,0x62,0x9b,0xf6,0xae,0x38,0x00,0x00,0x00	# mulx	7*8($aptr),%r12,%r13
	.byte	0x3e
	 mov	3*8($aptr),%rdx		# a[3]
	adcx	%rbx,%r11
	adox	%rax,%r12
	adcx	%r14,%r12
	mov	%r8,5*8($tptr)		# t[5]
	mov	%r9,6*8($tptr)		# t[6]
	 mulx	4*8($aptr),%r8,%rax	# a[4]*a[3]
	adox	$zero,%r13		# of=0
	adcx	$zero,%r13		# cf=0

	mulx	5*8($aptr),%r9,%rbx	# a[5]*a[3]
	adcx	%r10,%r8
	adox	%rax,%r9
	mulx	6*8($aptr),%r10,%rax	# ...
	adcx	%r11,%r9
	adox	%r12,%r10
	mulx	7*8($aptr),%r11,%r12
	 mov	4*8($aptr),%rdx		# a[4]
	 mov	5*8($aptr),%r14		# a[5]
	adcx	%rbx,%r10
	adox	%rax,%r11
	 mov	6*8($aptr),%r15		# a[6]
	adcx	%r13,%r11
	adox	$zero,%r12		# of=0
	adcx	$zero,%r12		# cf=0

	mov	%r8,7*8($tptr)		# t[7]
	mov	%r9,8*8($tptr)		# t[8]

	mulx	%r14,%r9,%rax		# a[5]*a[4]
	 mov	7*8($aptr),%r8		# a[7]
	adcx	%r10,%r9
	mulx	%r15,%r10,%rbx		# a[6]*a[4]
	adox	%rax,%r10
	adcx	%r11,%r10
	mulx	%r8,%r11,%rax		# a[7]*a[4]
	 mov	%r14,%rdx		# a[5]
	adox	%rbx,%r11
	adcx	%r12,%r11
	#adox	$zero,%rax		# of=0
	adcx	$zero,%rax		# cf=0

	mulx	%r15,%r14,%rbx		# a[6]*a[5]
	mulx	%r8,%r12,%r13		# a[7]*a[5]
	 mov	%r15,%rdx		# a[6]
	 lea	8*8($aptr),$aptr
	adcx	%r14,%r11
	adox	%rbx,%r12
	adcx	%rax,%r12
	adox	$zero,%r13

	.byte	0x67,0x67
	mulx	%r8,%r8,%r14		# a[7]*a[6]
	adcx	%r8,%r13
	adcx	$zero,%r14

	cmp	8+8(%rsp),$aptr
	je	.Lsqrx8x_outer_break

	neg	$carry			# mov $carry,%cf
	mov	\$-8,%rcx
	mov	$zero,%r15
	mov	8*8($tptr),%r8
	adcx	9*8($tptr),%r9		# +=t[9]
	adcx	10*8($tptr),%r10	# ...
	adcx	11*8($tptr),%r11
	adc	12*8($tptr),%r12
	adc	13*8($tptr),%r13
	adc	14*8($tptr),%r14
	adc	15*8($tptr),%r15
	lea	($aptr),$aaptr
	lea	2*64($tptr),$tptr
	sbb	%rax,%rax		# mov %cf,$carry

	mov	-64($aptr),%rdx		# a[0]
	mov	%rax,16+8(%rsp)		# offload $carry
	mov	$tptr,24+8(%rsp)

	#lea	8*8($tptr),$tptr	# see 2*8*8($tptr) above
	xor	%eax,%eax		# cf=0, of=0
	jmp	.Lsqrx8x_loop

.align	32
.Lsqrx8x_loop:
	mov	%r8,%rbx
	mulx	0*8($aaptr),%rax,%r8	# a[8]*a[i]
	adcx	%rax,%rbx		# +=t[8]
	adox	%r9,%r8

	mulx	1*8($aaptr),%rax,%r9	# ...
	adcx	%rax,%r8
	adox	%r10,%r9

	mulx	2*8($aaptr),%rax,%r10
	adcx	%rax,%r9
	adox	%r11,%r10

	mulx	3*8($aaptr),%rax,%r11
	adcx	%rax,%r10
	adox	%r12,%r11

	.byte	0xc4,0x62,0xfb,0xf6,0xa5,0x20,0x00,0x00,0x00	# mulx	4*8($aaptr),%rax,%r12
	adcx	%rax,%r11
	adox	%r13,%r12

	mulx	5*8($aaptr),%rax,%r13
	adcx	%rax,%r12
	adox	%r14,%r13

	mulx	6*8($aaptr),%rax,%r14
	 mov	%rbx,($tptr,%rcx,8)	# store t[8+i]
	 mov	\$0,%ebx
	adcx	%rax,%r13
	adox	%r15,%r14

	.byte	0xc4,0x62,0xfb,0xf6,0xbd,0x38,0x00,0x00,0x00	# mulx	7*8($aaptr),%rax,%r15
	 mov	8($aptr,%rcx,8),%rdx	# a[i]
	adcx	%rax,%r14
	adox	%rbx,%r15		# %rbx is 0, of=0
	adcx	%rbx,%r15		# cf=0

	.byte	0x67
	inc	%rcx			# of=0
	jnz	.Lsqrx8x_loop

	lea	8*8($aaptr),$aaptr
	mov	\$-8,%rcx
	cmp	8+8(%rsp),$aaptr	# done?
	je	.Lsqrx8x_break

	sub	16+8(%rsp),%rbx		# mov 16(%rsp),%cf
	.byte	0x66
	mov	-64($aptr),%rdx
	adcx	0*8($tptr),%r8
	adcx	1*8($tptr),%r9
	adc	2*8($tptr),%r10
	adc	3*8($tptr),%r11
	adc	4*8($tptr),%r12
	adc	5*8($tptr),%r13
	adc	6*8($tptr),%r14
	adc	7*8($tptr),%r15
	lea	8*8($tptr),$tptr
	.byte	0x67
	sbb	%rax,%rax		# mov %cf,%rax
	xor	%ebx,%ebx		# cf=0, of=0
	mov	%rax,16+8(%rsp)		# offload carry
	jmp	.Lsqrx8x_loop

.align	32
.Lsqrx8x_break:
	xor	$zero,$zero
	sub	16+8(%rsp),%rbx		# mov 16(%rsp),%cf
	adcx	$zero,%r8
	mov	24+8(%rsp),$carry	# initial $tptr, borrow $carry
	adcx	$zero,%r9
	mov	0*8($aptr),%rdx		# a[8], modulo-scheduled
	adc	\$0,%r10
	mov	%r8,0*8($tptr)
	adc	\$0,%r11
	adc	\$0,%r12
	adc	\$0,%r13
	adc	\$0,%r14
	adc	\$0,%r15
	cmp	$carry,$tptr		# cf=0, of=0
	je	.Lsqrx8x_outer_loop

	mov	%r9,1*8($tptr)
	 mov	1*8($carry),%r9
	mov	%r10,2*8($tptr)
	 mov	2*8($carry),%r10
	mov	%r11,3*8($tptr)
	 mov	3*8($carry),%r11
	mov	%r12,4*8($tptr)
	 mov	4*8($carry),%r12
	mov	%r13,5*8($tptr)
	 mov	5*8($carry),%r13
	mov	%r14,6*8($tptr)
	 mov	6*8($carry),%r14
	mov	%r15,7*8($tptr)
	 mov	7*8($carry),%r15
	mov	$carry,$tptr
	jmp	.Lsqrx8x_outer_loop

.align	32
.Lsqrx8x_outer_break:
	mov	%r9,9*8($tptr)		# t[9]
	 movq	%xmm3,%rcx		# -$num
	mov	%r10,10*8($tptr)	# ...
	mov	%r11,11*8($tptr)
	mov	%r12,12*8($tptr)
	mov	%r13,13*8($tptr)
	mov	%r14,14*8($tptr)
___
}{
my $i="%rcx";
$code.=<<___;
	lea	48+8(%rsp),$tptr
	mov	($aptr,$i),%rdx		# a[0]

	mov	8($tptr),$A0[1]		# t[1]
	xor	$A0[0],$A0[0]		# t[0], of=0, cf=0
	mov	0+8(%rsp),$num		# restore $num
	adox	$A0[1],$A0[1]
	 mov	16($tptr),$A1[0]	# t[2]	# prefetch
	 mov	24($tptr),$A1[1]	# t[3]	# prefetch
	#jmp	.Lsqrx4x_shift_n_add	# happens to be aligned

.align	32
.Lsqrx4x_shift_n_add:
	mulx	%rdx,%rax,%rbx
	 adox	$A1[0],$A1[0]
	adcx	$A0[0],%rax
	 .byte	0x48,0x8b,0x94,0x0e,0x08,0x00,0x00,0x00	# mov	8($aptr,$i),%rdx	# a[i+1]	# prefetch
	 .byte	0x4c,0x8b,0x97,0x20,0x00,0x00,0x00	# mov	32($tptr),$A0[0]	# t[2*i+4]	# prefetch
	 adox	$A1[1],$A1[1]
	adcx	$A0[1],%rbx
	 mov	40($tptr),$A0[1]		# t[2*i+4+1]	# prefetch
	mov	%rax,0($tptr)
	mov	%rbx,8($tptr)

	mulx	%rdx,%rax,%rbx
	 adox	$A0[0],$A0[0]
	adcx	$A1[0],%rax
	 mov	16($aptr,$i),%rdx	# a[i+2]	# prefetch
	 mov	48($tptr),$A1[0]	# t[2*i+6]	# prefetch
	 adox	$A0[1],$A0[1]
	adcx	$A1[1],%rbx
	 mov	56($tptr),$A1[1]	# t[2*i+6+1]	# prefetch
	mov	%rax,16($tptr)
	mov	%rbx,24($tptr)

	mulx	%rdx,%rax,%rbx
	 adox	$A1[0],$A1[0]
	adcx	$A0[0],%rax
	 mov	24($aptr,$i),%rdx	# a[i+3]	# prefetch
	 lea	32($i),$i
	 mov	64($tptr),$A0[0]	# t[2*i+8]	# prefetch
	 adox	$A1[1],$A1[1]
	adcx	$A0[1],%rbx
	 mov	72($tptr),$A0[1]	# t[2*i+8+1]	# prefetch
	mov	%rax,32($tptr)
	mov	%rbx,40($tptr)

	mulx	%rdx,%rax,%rbx
	 adox	$A0[0],$A0[0]
	adcx	$A1[0],%rax
	jrcxz	.Lsqrx4x_shift_n_add_break
	 .byte	0x48,0x8b,0x94,0x0e,0x00,0x00,0x00,0x00	# mov	0($aptr,$i),%rdx	# a[i+4]	# prefetch
	 adox	$A0[1],$A0[1]
	adcx	$A1[1],%rbx
	 mov	80($tptr),$A1[0]	# t[2*i+10]	# prefetch
	 mov	88($tptr),$A1[1]	# t[2*i+10+1]	# prefetch
	mov	%rax,48($tptr)
	mov	%rbx,56($tptr)
	lea	64($tptr),$tptr
	nop
	jmp	.Lsqrx4x_shift_n_add

.align	32
.Lsqrx4x_shift_n_add_break:
	adcx	$A1[1],%rbx
	mov	%rax,48($tptr)
	mov	%rbx,56($tptr)
	lea	64($tptr),$tptr		# end of t[] buffer
___
}
######################################################################
# Montgomery reduction part, "word-by-word" algorithm.
#
# This new path is inspired by multiple submissions from Intel, by
# Shay Gueron, Vlad Krasnov, Erdinc Ozturk, James Guilford,
# Vinodh Gopal...
{
my ($nptr,$carry,$m0)=("%rbp","%rsi","%rdx");

$code.=<<___;
	movq	%xmm2,$nptr
__bn_sqrx8x_reduction:
	xor	%eax,%eax		# initial top-most carry bit
	mov	32+8(%rsp),%rbx		# n0
	mov	48+8(%rsp),%rdx		# "%r8", 8*0($tptr)
	lea	-8*8($nptr,$num),%rcx	# end of n[]
	#lea	48+8(%rsp,$num,2),$tptr	# end of t[] buffer
	mov	%rcx, 0+8(%rsp)		# save end of n[]
	mov	$tptr,8+8(%rsp)		# save end of t[]

	lea	48+8(%rsp),$tptr		# initial t[] window
	jmp	.Lsqrx8x_reduction_loop

.align	32
.Lsqrx8x_reduction_loop:
	mov	8*1($tptr),%r9
	mov	8*2($tptr),%r10
	mov	8*3($tptr),%r11
	mov	8*4($tptr),%r12
	mov	%rdx,%r8
	imulq	%rbx,%rdx		# n0*a[i]
	mov	8*5($tptr),%r13
	mov	8*6($tptr),%r14
	mov	8*7($tptr),%r15
	mov	%rax,24+8(%rsp)		# store top-most carry bit

	lea	8*8($tptr),$tptr
	xor	$carry,$carry		# cf=0,of=0
	mov	\$-8,%rcx
	jmp	.Lsqrx8x_reduce

.align	32
.Lsqrx8x_reduce:
	mov	%r8, %rbx
	mulx	8*0($nptr),%rax,%r8	# n[0]
	adcx	%rbx,%rax		# discarded
	adox	%r9,%r8

	mulx	8*1($nptr),%rbx,%r9	# n[1]
	adcx	%rbx,%r8
	adox	%r10,%r9

	mulx	8*2($nptr),%rbx,%r10
	adcx	%rbx,%r9
	adox	%r11,%r10

	mulx	8*3($nptr),%rbx,%r11
	adcx	%rbx,%r10
	adox	%r12,%r11

	.byte	0xc4,0x62,0xe3,0xf6,0xa5,0x20,0x00,0x00,0x00	# mulx	8*4($nptr),%rbx,%r12
	 mov	%rdx,%rax
	 mov	%r8,%rdx
	adcx	%rbx,%r11
	adox	%r13,%r12

	 mulx	32+8(%rsp),%rbx,%rdx	# %rdx discarded
	 mov	%rax,%rdx
	 mov	%rax,64+48+8(%rsp,%rcx,8)	# put aside n0*a[i]

	mulx	8*5($nptr),%rax,%r13
	adcx	%rax,%r12
	adox	%r14,%r13

	mulx	8*6($nptr),%rax,%r14
	adcx	%rax,%r13
	adox	%r15,%r14

	mulx	8*7($nptr),%rax,%r15
	 mov	%rbx,%rdx
	adcx	%rax,%r14
	adox	$carry,%r15		# $carry is 0
	adcx	$carry,%r15		# cf=0

	.byte	0x67,0x67,0x67
	inc	%rcx			# of=0
	jnz	.Lsqrx8x_reduce

	mov	$carry,%rax		# xor	%rax,%rax
	cmp	0+8(%rsp),$nptr		# end of n[]?
	jae	.Lsqrx8x_no_tail

	mov	48+8(%rsp),%rdx		# pull n0*a[0]
	add	8*0($tptr),%r8
	lea	8*8($nptr),$nptr
	mov	\$-8,%rcx
	adcx	8*1($tptr),%r9
	adcx	8*2($tptr),%r10
	adc	8*3($tptr),%r11
	adc	8*4($tptr),%r12
	adc	8*5($tptr),%r13
	adc	8*6($tptr),%r14
	adc	8*7($tptr),%r15
	lea	8*8($tptr),$tptr
	sbb	%rax,%rax		# top carry

	xor	$carry,$carry		# of=0, cf=0
	mov	%rax,16+8(%rsp)
	jmp	.Lsqrx8x_tail

.align	32
.Lsqrx8x_tail:
	mov	%r8,%rbx
	mulx	8*0($nptr),%rax,%r8
	adcx	%rax,%rbx
	adox	%r9,%r8

	mulx	8*1($nptr),%rax,%r9
	adcx	%rax,%r8
	adox	%r10,%r9

	mulx	8*2($nptr),%rax,%r10
	adcx	%rax,%r9
	adox	%r11,%r10

	mulx	8*3($nptr),%rax,%r11
	adcx	%rax,%r10
	adox	%r12,%r11

	.byte	0xc4,0x62,0xfb,0xf6,0xa5,0x20,0x00,0x00,0x00	# mulx	8*4($nptr),%rax,%r12
	adcx	%rax,%r11
	adox	%r13,%r12

	mulx	8*5($nptr),%rax,%r13
	adcx	%rax,%r12
	adox	%r14,%r13

	mulx	8*6($nptr),%rax,%r14
	adcx	%rax,%r13
	adox	%r15,%r14

	mulx	8*7($nptr),%rax,%r15
	 mov	72+48+8(%rsp,%rcx,8),%rdx	# pull n0*a[i]
	adcx	%rax,%r14
	adox	$carry,%r15
	 mov	%rbx,($tptr,%rcx,8)	# save result
	 mov	%r8,%rbx
	adcx	$carry,%r15		# cf=0

	inc	%rcx			# of=0
	jnz	.Lsqrx8x_tail

	cmp	0+8(%rsp),$nptr		# end of n[]?
	jae	.Lsqrx8x_tail_done	# break out of loop

	sub	16+8(%rsp),$carry	# mov 16(%rsp),%cf
	 mov	48+8(%rsp),%rdx		# pull n0*a[0]
	 lea	8*8($nptr),$nptr
	adc	8*0($tptr),%r8
	adc	8*1($tptr),%r9
	adc	8*2($tptr),%r10
	adc	8*3($tptr),%r11
	adc	8*4($tptr),%r12
	adc	8*5($tptr),%r13
	adc	8*6($tptr),%r14
	adc	8*7($tptr),%r15
	lea	8*8($tptr),$tptr
	sbb	%rax,%rax
	sub	\$8,%rcx		# mov	\$-8,%rcx

	xor	$carry,$carry		# of=0, cf=0
	mov	%rax,16+8(%rsp)
	jmp	.Lsqrx8x_tail

.align	32
.Lsqrx8x_tail_done:
	xor	%rax,%rax
	add	24+8(%rsp),%r8		# can this overflow?
	adc	\$0,%r9
	adc	\$0,%r10
	adc	\$0,%r11
	adc	\$0,%r12
	adc	\$0,%r13
	adc	\$0,%r14
	adc	\$0,%r15
	adc	\$0,%rax

	sub	16+8(%rsp),$carry	# mov 16(%rsp),%cf
.Lsqrx8x_no_tail:			# %cf is 0 if jumped here
	adc	8*0($tptr),%r8
	 movq	%xmm3,%rcx
	adc	8*1($tptr),%r9
	 mov	8*7($nptr),$carry
	 movq	%xmm2,$nptr		# restore $nptr
	adc	8*2($tptr),%r10
	adc	8*3($tptr),%r11
	adc	8*4($tptr),%r12
	adc	8*5($tptr),%r13
	adc	8*6($tptr),%r14
	adc	8*7($tptr),%r15
	adc	\$0,%rax		# top-most carry

	mov	32+8(%rsp),%rbx		# n0
	mov	8*8($tptr,%rcx),%rdx	# modulo-scheduled "%r8"

	mov	%r8,8*0($tptr)		# store top 512 bits
	 lea	8*8($tptr),%r8		# borrow %r8
	mov	%r9,8*1($tptr)
	mov	%r10,8*2($tptr)
	mov	%r11,8*3($tptr)
	mov	%r12,8*4($tptr)
	mov	%r13,8*5($tptr)
	mov	%r14,8*6($tptr)
	mov	%r15,8*7($tptr)

	lea	8*8($tptr,%rcx),$tptr	# start of current t[] window
	cmp	8+8(%rsp),%r8		# end of t[]?
	jb	.Lsqrx8x_reduction_loop
	ret
.cfi_endproc
.size	GFp_bn_sqrx8x_internal,.-GFp_bn_sqrx8x_internal
___
}
##############################################################
# Post-condition, 4x unrolled
#
{
my ($rptr,$nptr)=("%rdx","%rbp");
$code.=<<___;
.align	32
.type	__bn_postx4x_internal,\@abi-omnipotent
__bn_postx4x_internal:
.cfi_startproc
	mov	8*0($nptr),%r12
	mov	%rcx,%r10		# -$num
	mov	%rcx,%r9		# -$num
	neg	%rax
	sar	\$3+2,%rcx
	#lea	48+8(%rsp,%r9),$tptr
	movq	%xmm1,$rptr		# restore $rptr
	movq	%xmm1,$aptr		# prepare for back-to-back call
	dec	%r12			# so that after 'not' we get -n[0]
	mov	8*1($nptr),%r13
	xor	%r8,%r8
	mov	8*2($nptr),%r14
	mov	8*3($nptr),%r15
	jmp	.Lsqrx4x_sub_entry

.align	16
.Lsqrx4x_sub:
	mov	8*0($nptr),%r12
	mov	8*1($nptr),%r13
	mov	8*2($nptr),%r14
	mov	8*3($nptr),%r15
.Lsqrx4x_sub_entry:
	andn	%rax,%r12,%r12
	lea	8*4($nptr),$nptr
	andn	%rax,%r13,%r13
	andn	%rax,%r14,%r14
	andn	%rax,%r15,%r15

	neg	%r8			# mov %r8,%cf
	adc	8*0($tptr),%r12
	adc	8*1($tptr),%r13
	adc	8*2($tptr),%r14
	adc	8*3($tptr),%r15
	mov	%r12,8*0($rptr)
	lea	8*4($tptr),$tptr
	mov	%r13,8*1($rptr)
	sbb	%r8,%r8			# mov %cf,%r8
	mov	%r14,8*2($rptr)
	mov	%r15,8*3($rptr)
	lea	8*4($rptr),$rptr

	inc	%rcx
	jnz	.Lsqrx4x_sub

	neg	%r9			# restore $num

	ret
.cfi_endproc
.size	__bn_postx4x_internal,.-__bn_postx4x_internal
___
}
}}}
{
my ($inp,$num,$tbl,$idx)=$win64?("%rcx","%edx","%r8", "%r9d") : # Win64 order
				("%rdi","%esi","%rdx","%ecx");  # Unix order
my $out=$inp;
my $STRIDE=2**5*8;
my $N=$STRIDE/4;

$code.=<<___;
.globl	GFp_bn_scatter5
.type	GFp_bn_scatter5,\@abi-omnipotent
.align	16
<<<<<<< HEAD
GFp_bn_scatter5:
=======
bn_scatter5:
.cfi_startproc
>>>>>>> 7a3b94cd
	cmp	\$0, $num
	jz	.Lscatter_epilogue
	lea	($tbl,$idx,8),$tbl
.Lscatter:
	mov	($inp),%rax
	lea	8($inp),$inp
	mov	%rax,($tbl)
	lea	32*8($tbl),$tbl
	sub	\$1,$num
	jnz	.Lscatter
.Lscatter_epilogue:
	ret
<<<<<<< HEAD
.size	GFp_bn_scatter5,.-GFp_bn_scatter5
=======
.cfi_endproc
.size	bn_scatter5,.-bn_scatter5
>>>>>>> 7a3b94cd

.globl	GFp_bn_gather5
.type	GFp_bn_gather5,\@abi-omnipotent
.align	32
<<<<<<< HEAD
GFp_bn_gather5:
.LSEH_begin_GFp_bn_gather5:			# Win64 thing, but harmless in other cases
=======
bn_gather5:
.cfi_startproc
.LSEH_begin_bn_gather5:			# Win64 thing, but harmless in other cases
>>>>>>> 7a3b94cd
	# I can't trust assembler to use specific encoding:-(
	.byte	0x4c,0x8d,0x14,0x24			#lea    (%rsp),%r10
.cfi_def_cfa_register	%r10
	.byte	0x48,0x81,0xec,0x08,0x01,0x00,0x00	#sub	$0x108,%rsp
	lea	.Linc(%rip),%rax
	and	\$-16,%rsp		# shouldn't be formally required

	movd	$idx,%xmm5
	movdqa	0(%rax),%xmm0		# 00000001000000010000000000000000
	movdqa	16(%rax),%xmm1		# 00000002000000020000000200000002
	lea	128($tbl),%r11		# size optimization
	lea	128(%rsp),%rax		# size optimization

	pshufd	\$0,%xmm5,%xmm5		# broadcast $idx
	movdqa	%xmm1,%xmm4
	movdqa	%xmm1,%xmm2
___
########################################################################
# calculate mask by comparing 0..31 to $idx and save result to stack
#
for($i=0;$i<$STRIDE/16;$i+=4) {
$code.=<<___;
	paddd	%xmm0,%xmm1
	pcmpeqd	%xmm5,%xmm0		# compare to 1,0
___
$code.=<<___	if ($i);
	movdqa	%xmm3,`16*($i-1)-128`(%rax)
___
$code.=<<___;
	movdqa	%xmm4,%xmm3

	paddd	%xmm1,%xmm2
	pcmpeqd	%xmm5,%xmm1		# compare to 3,2
	movdqa	%xmm0,`16*($i+0)-128`(%rax)
	movdqa	%xmm4,%xmm0

	paddd	%xmm2,%xmm3
	pcmpeqd	%xmm5,%xmm2		# compare to 5,4
	movdqa	%xmm1,`16*($i+1)-128`(%rax)
	movdqa	%xmm4,%xmm1

	paddd	%xmm3,%xmm0
	pcmpeqd	%xmm5,%xmm3		# compare to 7,6
	movdqa	%xmm2,`16*($i+2)-128`(%rax)
	movdqa	%xmm4,%xmm2
___
}
$code.=<<___;
	movdqa	%xmm3,`16*($i-1)-128`(%rax)
	jmp	.Lgather

.align	32
.Lgather:
	pxor	%xmm4,%xmm4
	pxor	%xmm5,%xmm5
___
for($i=0;$i<$STRIDE/16;$i+=4) {
$code.=<<___;
	movdqa	`16*($i+0)-128`(%r11),%xmm0
	movdqa	`16*($i+1)-128`(%r11),%xmm1
	movdqa	`16*($i+2)-128`(%r11),%xmm2
	pand	`16*($i+0)-128`(%rax),%xmm0
	movdqa	`16*($i+3)-128`(%r11),%xmm3
	pand	`16*($i+1)-128`(%rax),%xmm1
	por	%xmm0,%xmm4
	pand	`16*($i+2)-128`(%rax),%xmm2
	por	%xmm1,%xmm5
	pand	`16*($i+3)-128`(%rax),%xmm3
	por	%xmm2,%xmm4
	por	%xmm3,%xmm5
___
}
$code.=<<___;
	por	%xmm5,%xmm4
	lea	$STRIDE(%r11),%r11
	pshufd	\$0x4e,%xmm4,%xmm0
	por	%xmm4,%xmm0
	movq	%xmm0,($out)		# m0=bp[0]
	lea	8($out),$out
	sub	\$1,$num
	jnz	.Lgather

	lea	(%r10),%rsp
.cfi_def_cfa_register	%rsp
	ret
<<<<<<< HEAD
.LSEH_end_GFp_bn_gather5:
.size	GFp_bn_gather5,.-GFp_bn_gather5
=======
.LSEH_end_bn_gather5:
.cfi_endproc
.size	bn_gather5,.-bn_gather5
>>>>>>> 7a3b94cd
___
}
$code.=<<___;
.align	64
.Linc:
	.long	0,0, 1,1
	.long	2,2, 2,2
.asciz	"Montgomery Multiplication with scatter/gather for x86_64, CRYPTOGAMS by <appro\@openssl.org>"
___

# EXCEPTION_DISPOSITION handler (EXCEPTION_RECORD *rec,ULONG64 frame,
#		CONTEXT *context,DISPATCHER_CONTEXT *disp)
if ($win64) {
$rec="%rcx";
$frame="%rdx";
$context="%r8";
$disp="%r9";

$code.=<<___;
.extern	__imp_RtlVirtualUnwind
.type	mul_handler,\@abi-omnipotent
.align	16
mul_handler:
	push	%rsi
	push	%rdi
	push	%rbx
	push	%rbp
	push	%r12
	push	%r13
	push	%r14
	push	%r15
	pushfq
	sub	\$64,%rsp

	mov	120($context),%rax	# pull context->Rax
	mov	248($context),%rbx	# pull context->Rip

	mov	8($disp),%rsi		# disp->ImageBase
	mov	56($disp),%r11		# disp->HandlerData

	mov	0(%r11),%r10d		# HandlerData[0]
	lea	(%rsi,%r10),%r10	# end of prologue label
	cmp	%r10,%rbx		# context->Rip<end of prologue label
	jb	.Lcommon_seh_tail

	mov	4(%r11),%r10d		# HandlerData[1]
	lea	(%rsi,%r10),%r10	# beginning of body label
	cmp	%r10,%rbx		# context->Rip<body label
	jb	.Lcommon_pop_regs

	mov	152($context),%rax	# pull context->Rsp

	mov	8(%r11),%r10d		# HandlerData[2]
	lea	(%rsi,%r10),%r10	# epilogue label
	cmp	%r10,%rbx		# context->Rip>=epilogue label
	jae	.Lcommon_seh_tail

	lea	.Lmul_epilogue(%rip),%r10
	cmp	%r10,%rbx
	ja	.Lbody_40

	mov	192($context),%r10	# pull $num
	mov	8(%rax,%r10,8),%rax	# pull saved stack pointer

	jmp	.Lcommon_pop_regs

.Lbody_40:
	mov	40(%rax),%rax		# pull saved stack pointer
.Lcommon_pop_regs:
	mov	-8(%rax),%rbx
	mov	-16(%rax),%rbp
	mov	-24(%rax),%r12
	mov	-32(%rax),%r13
	mov	-40(%rax),%r14
	mov	-48(%rax),%r15
	mov	%rbx,144($context)	# restore context->Rbx
	mov	%rbp,160($context)	# restore context->Rbp
	mov	%r12,216($context)	# restore context->R12
	mov	%r13,224($context)	# restore context->R13
	mov	%r14,232($context)	# restore context->R14
	mov	%r15,240($context)	# restore context->R15

.Lcommon_seh_tail:
	mov	8(%rax),%rdi
	mov	16(%rax),%rsi
	mov	%rax,152($context)	# restore context->Rsp
	mov	%rsi,168($context)	# restore context->Rsi
	mov	%rdi,176($context)	# restore context->Rdi

	mov	40($disp),%rdi		# disp->ContextRecord
	mov	$context,%rsi		# context
	mov	\$154,%ecx		# sizeof(CONTEXT)
	.long	0xa548f3fc		# cld; rep movsq

	mov	$disp,%rsi
	xor	%rcx,%rcx		# arg1, UNW_FLAG_NHANDLER
	mov	8(%rsi),%rdx		# arg2, disp->ImageBase
	mov	0(%rsi),%r8		# arg3, disp->ControlPc
	mov	16(%rsi),%r9		# arg4, disp->FunctionEntry
	mov	40(%rsi),%r10		# disp->ContextRecord
	lea	56(%rsi),%r11		# &disp->HandlerData
	lea	24(%rsi),%r12		# &disp->EstablisherFrame
	mov	%r10,32(%rsp)		# arg5
	mov	%r11,40(%rsp)		# arg6
	mov	%r12,48(%rsp)		# arg7
	mov	%rcx,56(%rsp)		# arg8, (NULL)
	call	*__imp_RtlVirtualUnwind(%rip)

	mov	\$1,%eax		# ExceptionContinueSearch
	add	\$64,%rsp
	popfq
	pop	%r15
	pop	%r14
	pop	%r13
	pop	%r12
	pop	%rbp
	pop	%rbx
	pop	%rdi
	pop	%rsi
	ret
.size	mul_handler,.-mul_handler

.section	.pdata
.align	4
	.rva	.LSEH_begin_GFp_bn_mul_mont_gather5
	.rva	.LSEH_end_GFp_bn_mul_mont_gather5
	.rva	.LSEH_info_GFp_bn_mul_mont_gather5

	.rva	.LSEH_begin_bn_mul4x_mont_gather5
	.rva	.LSEH_end_bn_mul4x_mont_gather5
	.rva	.LSEH_info_bn_mul4x_mont_gather5

	.rva	.LSEH_begin_GFp_bn_power5
	.rva	.LSEH_end_GFp_bn_power5
	.rva	.LSEH_info_GFp_bn_power5

	.rva	.LSEH_begin_bn_from_mont8x
	.rva	.LSEH_end_bn_from_mont8x
	.rva	.LSEH_info_bn_from_mont8x
___
$code.=<<___ if ($addx);
	.rva	.LSEH_begin_bn_mulx4x_mont_gather5
	.rva	.LSEH_end_bn_mulx4x_mont_gather5
	.rva	.LSEH_info_bn_mulx4x_mont_gather5

	.rva	.LSEH_begin_bn_powerx5
	.rva	.LSEH_end_bn_powerx5
	.rva	.LSEH_info_GFp_bn_powerx5
___
$code.=<<___;
	.rva	.LSEH_begin_GFp_bn_gather5
	.rva	.LSEH_end_GFp_bn_gather5
	.rva	.LSEH_info_GFp_bn_gather5

.section	.xdata
.align	8
.LSEH_info_GFp_bn_mul_mont_gather5:
	.byte	9,0,0,0
	.rva	mul_handler
	.rva	.Lmul_body,.Lmul_body,.Lmul_epilogue		# HandlerData[]
.align	8
.LSEH_info_bn_mul4x_mont_gather5:
	.byte	9,0,0,0
	.rva	mul_handler
	.rva	.Lmul4x_prologue,.Lmul4x_body,.Lmul4x_epilogue		# HandlerData[]
.align	8
.LSEH_info_GFp_bn_power5:
	.byte	9,0,0,0
	.rva	mul_handler
	.rva	.Lpower5_prologue,.Lpower5_body,.Lpower5_epilogue	# HandlerData[]
.align	8
.LSEH_info_bn_from_mont8x:
	.byte	9,0,0,0
	.rva	mul_handler
	.rva	.Lfrom_prologue,.Lfrom_body,.Lfrom_epilogue		# HandlerData[]
___
$code.=<<___ if ($addx);
.align	8
.LSEH_info_bn_mulx4x_mont_gather5:
	.byte	9,0,0,0
	.rva	mul_handler
	.rva	.Lmulx4x_prologue,.Lmulx4x_body,.Lmulx4x_epilogue	# HandlerData[]
.align	8
.LSEH_info_GFp_bn_powerx5:
	.byte	9,0,0,0
	.rva	mul_handler
	.rva	.Lpowerx5_prologue,.Lpowerx5_body,.Lpowerx5_epilogue	# HandlerData[]
___
$code.=<<___;
.align	8
.LSEH_info_GFp_bn_gather5:
	.byte	0x01,0x0b,0x03,0x0a
	.byte	0x0b,0x01,0x21,0x00	# sub	rsp,0x108
	.byte	0x04,0xa3,0x00,0x00	# lea	r10,(rsp)
.align	8
___
}

$code =~ s/\`([^\`]*)\`/eval($1)/gem;

print $code;
close STDOUT;<|MERGE_RESOLUTION|>--- conflicted
+++ resolved
@@ -2022,12 +2022,8 @@
 	cmp	%rdx,$tptr		# end of t[]?
 	jb	.L8x_reduction_loop
 	ret
-<<<<<<< HEAD
+.cfi_endproc
 .size	GFp_bn_sqr8x_internal,.-GFp_bn_sqr8x_internal
-=======
-.cfi_endproc
-.size	bn_sqr8x_internal,.-bn_sqr8x_internal
->>>>>>> 7a3b94cd
 ___
 } 
@@ -2100,22 +2096,14 @@
 .globl	GFp_bn_from_montgomery
 .type	GFp_bn_from_montgomery,\@abi-omnipotent
 .align	32
-<<<<<<< HEAD
 GFp_bn_from_montgomery:
-=======
-bn_from_montgomery:
 .cfi_startproc
->>>>>>> 7a3b94cd
 	testl	\$7,`($win64?"48(%rsp)":"%r9d")`
 	jz	bn_from_mont8x
 	xor	%eax,%eax
 	ret
-<<<<<<< HEAD
+.cfi_endproc
 .size	GFp_bn_from_montgomery,.-GFp_bn_from_montgomery
-=======
-.cfi_endproc
-.size	bn_from_montgomery,.-bn_from_montgomery
->>>>>>> 7a3b94cd
 
 .type	bn_from_mont8x,\@function,6
 .align	32
@@ -3637,12 +3625,8 @@
 .globl	GFp_bn_scatter5
 .type	GFp_bn_scatter5,\@abi-omnipotent
 .align	16
-<<<<<<< HEAD
 GFp_bn_scatter5:
-=======
-bn_scatter5:
 .cfi_startproc
->>>>>>> 7a3b94cd
 	cmp	\$0, $num
 	jz	.Lscatter_epilogue
 	lea	($tbl,$idx,8),$tbl
@@ -3655,24 +3639,15 @@
 	jnz	.Lscatter
 .Lscatter_epilogue:
 	ret
-<<<<<<< HEAD
+.cfi_endproc
 .size	GFp_bn_scatter5,.-GFp_bn_scatter5
-=======
-.cfi_endproc
-.size	bn_scatter5,.-bn_scatter5
->>>>>>> 7a3b94cd
 
 .globl	GFp_bn_gather5
 .type	GFp_bn_gather5,\@abi-omnipotent
 .align	32
-<<<<<<< HEAD
 GFp_bn_gather5:
+.cfi_startproc
 .LSEH_begin_GFp_bn_gather5:			# Win64 thing, but harmless in other cases
-=======
-bn_gather5:
-.cfi_startproc
-.LSEH_begin_bn_gather5:			# Win64 thing, but harmless in other cases
->>>>>>> 7a3b94cd
 	# I can't trust assembler to use specific encoding:-(
 	.byte	0x4c,0x8d,0x14,0x24			#lea    (%rsp),%r10
 .cfi_def_cfa_register	%r10
@@ -3758,14 +3733,9 @@
 	lea	(%r10),%rsp
 .cfi_def_cfa_register	%rsp
 	ret
-<<<<<<< HEAD
 .LSEH_end_GFp_bn_gather5:
+.cfi_endproc
 .size	GFp_bn_gather5,.-GFp_bn_gather5
-=======
-.LSEH_end_bn_gather5:
-.cfi_endproc
-.size	bn_gather5,.-bn_gather5
->>>>>>> 7a3b94cd
 ___
 }
 $code.=<<___;
