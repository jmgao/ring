--- conflicted
+++ resolved
@@ -24,28 +24,13 @@
 #include <sys/syscall.h>
 #endif
 
-<<<<<<< HEAD
 #if defined(OPENSSL_WINDOWS)
-=======
-#if !defined(OPENSSL_NO_ASM) && !defined(OPENSSL_STATIC_ARMCAP) && \
-    (defined(OPENSSL_X86) || defined(OPENSSL_X86_64) || \
-     defined(OPENSSL_ARM) || defined(OPENSSL_AARCH64) || \
-     defined(OPENSSL_PPC64LE))
-// x86, x86_64, the ARMs and ppc64le need to record the result of a
-// cpuid/getauxval call for the asm to work correctly, unless compiled without
-// asm code.
-#define NEED_CPUID
->>>>>>> 808f8329
 
 #if defined(_MSC_VER)
 #pragma warning(push, 3)
 #endif
 
-<<<<<<< HEAD
 #include <windows.h>
-=======
-// Otherwise, don't emit a static initialiser.
->>>>>>> 808f8329
 
 #if defined(_MSC_VER)
 #pragma warning(pop)
@@ -55,28 +40,8 @@
 
 #include "internal.h"
 
-<<<<<<< HEAD
 
 #if defined(OPENSSL_X86) || defined(OPENSSL_X86_64)
-/* This value must be explicitly initialised to zero in order to work around a
- * bug in libtool or the linker on OS X.
- *
- * If not initialised then it becomes a "common symbol". When put into an
- * archive, linking on OS X will fail to resolve common symbols. By
- * initialising it to zero, it becomes a "data symbol", which isn't so
- * affected. */
-uint32_t GFp_ia32cap_P[4] = {0};
-=======
-// The capability variables are defined in this file in order to work around a
-// linker bug. When linking with a .a, if no symbols in a .o are referenced
-// then the .o is discarded, even if it has constructor functions.
-//
-// This still means that any binaries that don't include some functionality
-// that tests the capability values will still skip the constructor but, so
-// far, the init constructor function only sets the capability variables.
-
-#if defined(OPENSSL_X86) || defined(OPENSSL_X86_64)
-
 // This value must be explicitly initialised to zero in order to work around a
 // bug in libtool or the linker on OS X.
 //
@@ -84,13 +49,7 @@
 // archive, linking on OS X will fail to resolve common symbols. By
 // initialising it to zero, it becomes a "data symbol", which isn't so
 // affected.
-uint32_t OPENSSL_ia32cap_P[4] = {0};
-
-#elif defined(OPENSSL_PPC64LE)
-
-unsigned long OPENSSL_ppc64le_hwcap2 = 0;
-
->>>>>>> 808f8329
+uint32_t GFp_ia32cap_P[4] = {0};
 #elif defined(OPENSSL_ARM) || defined(OPENSSL_AARCH64)
 
 #include <GFp/arm_arch.h>
@@ -121,12 +80,11 @@
 
 #endif
 
-<<<<<<< HEAD
 #if defined(__linux__)
 
-/* The getrandom syscall was added in Linux 3.17. For some important platforms,
- * we also support building against older kernels' headers. For other
- * platforms, the newer kernel's headers are required. */
+// The getrandom syscall was added in Linux 3.17. For some important platforms,
+// we also support building against older kernels' headers. For other
+// platforms, the newer kernel's headers are required. */
 #if !defined(SYS_getrandom)
 #if defined(OPENSSL_AARCH64)
 #define SYS_getrandom 278
@@ -136,46 +94,16 @@
 #define SYS_getrandom 355
 #elif defined(OPENSSL_X86_64)
 #define SYS_getrandom 318
-=======
-#if defined(BORINGSSL_FIPS)
-// In FIPS mode, the power-on self-test function calls |CRYPTO_library_init|
-// because we have to ensure that CPUID detection occurs first.
-#define BORINGSSL_NO_STATIC_INITIALIZER
-#endif
-
-#if defined(OPENSSL_WINDOWS) && !defined(BORINGSSL_NO_STATIC_INITIALIZER)
-#define OPENSSL_CDECL __cdecl
->>>>>>> 808f8329
 #else
 #error "Error: Kernel headers are too old; SYS_getrandom not defined."
 #endif
 #endif
 
-<<<<<<< HEAD
 const long GFp_SYS_GETRANDOM = SYS_getrandom;
-=======
-// do_library_init is the actual initialization function. If
-// BORINGSSL_NO_STATIC_INITIALIZER isn't defined, this is set as a static
-// initializer. Otherwise, it is called by CRYPTO_library_init.
-static void OPENSSL_CDECL do_library_init(void) {
- // WARNING: this function may only configure the capability variables. See the
- // note above about the linker bug.
-#if defined(NEED_CPUID)
-  OPENSSL_cpuid_setup();
-#endif
-}
-
-void CRYPTO_library_init(void) {
-  // TODO(davidben): It would be tidier if this build knob could be replaced
-  // with an internal lazy-init mechanism that would handle things correctly
-  // in-library. https://crbug.com/542879
-#if defined(BORINGSSL_NO_STATIC_INITIALIZER)
-  CRYPTO_once(&once, do_library_init);
->>>>>>> 808f8329
 #endif
 
-/* These allow tests in other languages to verify that their understanding of
- * the C types matches the C compiler's understanding. */
+// These allow tests in other languages to verify that their understanding of
+// the C types matches the C compiler's understanding.
 
 #define DEFINE_METRICS(ty) \
   OPENSSL_EXPORT uint16_t GFp_##ty##_align = alignof(ty); \
