--- conflicted
+++ resolved
@@ -17,8 +17,6 @@
 compatibility with existing OpenSSL consumers.
 
 
-<<<<<<< HEAD
-=======
 ## Forward declarations
 
 Do not write `typedef struct foo_st FOO` or try otherwise to define BoringSSL's
@@ -27,7 +25,6 @@
 the rest of the library or invasive macros.
 
 
->>>>>>> 322f431b
 ## Error-handling
 
 Most functions in BoringSSL may fail, either due to allocation failures or input
